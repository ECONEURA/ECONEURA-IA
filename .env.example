<<<<<<< HEAD
# Minimal environment example for local development and tests
# Do not commit secrets. Copy to .env and fill real values for development/CI.

# Node
NODE_ENV=development
PORT=3000

# Postgres (used by some tests - can be a local dev DB or a CI-provided service)
PGHOST=localhost
PGUSER=postgres
PGPASSWORD=postgres
PGDATABASE=econeura_test
PGPORT=5432

# Redis (optional for idempotency in prod)
REDIS_URL=redis://localhost:6379

# Azure / AAD (placeholders)
AZURE_CLIENT_ID=
AZURE_TENANT_ID=
AZURE_SUBSCRIPTION_ID=

# Make integration
MAKE_SIGNING_SECRET=change_me

# Other (examples)
FINOPS_CONFIG_PATH=config/finops.departments.json
TEAMS_WEBHOOK_URL=# ECONEURA Environment Configuration Template
# Mediterranean CRM+ERP+AI System
# Copy this file to .env.local and configure your values

=======
>>>>>>> 865be24e
# ==================================================
# ECONEURA ENVIRONMENT CONFIGURATION
# ==================================================
# Copy this file to .env and fill in the values

# ==================================================
# GENERAL CONFIGURATION
# ==================================================
NODE_ENV=development
# Options: development, staging, production, test

# ==================================================
# API SERVICE CONFIGURATION  
# ==================================================
# Server Configuration
PORT=3001
HOST=0.0.0.0

# Database Configuration
DATABASE_URL=postgresql://user:password@localhost:5432/econeura
PRISMA_LOG_LEVEL=warn
# Options: info, query, warn, error

# Redis Configuration
REDIS_URL=redis://localhost:6379
REDIS_PASSWORD=

# Authentication & Security
JWT_SECRET=your-super-secure-jwt-secret-at-least-32-characters-long
JWT_EXPIRES_IN=24h
BCRYPT_ROUNDS=12

# Email Configuration (Optional)
EMAIL_SMTP_URL=
EMAIL_FROM=

# ==================================================
# WORKERS SERVICE CONFIGURATION
# ==================================================
# Queue Configuration
QUEUE_NAME=econeura-jobs
QUEUE_CONCURRENCY=5
QUEUE_MAX_ATTEMPTS=3
QUEUE_DELAY=0
JOB_TIMEOUT=300000

# Worker Metrics
METRICS_PORT=9091

# ==================================================
# EXTERNAL SERVICES (Optional)
# ==================================================
# OpenAI Configuration
OPENAI_API_KEY=

# Azure OpenAI Configuration
AZURE_OPENAI_ENDPOINT=
AZURE_OPENAI_API_KEY=

# ==================================================
# WEB/UI CONFIGURATION
# ==================================================
NEXT_PUBLIC_API_URL=http://localhost:3001
NEXT_TELEMETRY_DISABLED=1

# ==================================================
# MONITORING & OBSERVABILITY
# ==================================================
# Logging
LOG_LEVEL=info
# Options: error, warn, info, debug

# Sentry (Optional)
SENTRY_DSN=

# Prometheus Metrics
PROMETHEUS_ENABLED=true
METRICS_PORT=9090

# ==================================================
# FEATURE FLAGS
# ==================================================
# API Features
ENABLE_API_DOCS=true
ENABLE_RATE_LIMITING=true
ENABLE_CORS=true
ENABLE_MULTI_TENANT=true

<<<<<<< HEAD
# Logging configuration
LOG_LEVEL=info
LOG_FILE=./logs/app.log
LOG_MAX_SIZE=10485760
LOG_MAX_FILES=5
=======
# Worker Features
ENABLE_CRON_JOBS=true
ENABLE_HEALTH_CHECKS=true
>>>>>>> 865be24e

# ==================================================
# PERFORMANCE & LIMITS
# ==================================================
REQUEST_TIMEOUT=30000
MAX_REQUEST_SIZE=10mb
BATCH_SIZE=100
MEMORY_LIMIT=512mb
CPU_LIMIT=1

# ==================================================
# DEVELOPMENT/TESTING FLAGS
# ==================================================
# Development Overrides (DO NOT USE IN PRODUCTION)
SKIP_AUTH=false
CHAOS_ENABLED=false
DISABLE_WORKERS=false

# ==================================================
# ORGANIZATION & MULTI-TENANCY
# ==================================================
DEFAULT_ORG_ID=
ENABLE_MULTI_TENANT=true

# ==================================================
# SECURITY SETTINGS
# ==================================================
WEBHOOK_SECRET=
WORKER_SECRET=

# ==================================================
# NOTES
# ==================================================
# - All URLs should include protocol (http:// or https://)
# - Passwords and secrets should be strong and unique
# - In production, ensure JWT_SECRET is at least 64 characters
# - Database connections in production should use SSL
# - Never commit actual secrets to version control<|MERGE_RESOLUTION|>--- conflicted
+++ resolved
@@ -1,37 +1,3 @@
-<<<<<<< HEAD
-# Minimal environment example for local development and tests
-# Do not commit secrets. Copy to .env and fill real values for development/CI.
-
-# Node
-NODE_ENV=development
-PORT=3000
-
-# Postgres (used by some tests - can be a local dev DB or a CI-provided service)
-PGHOST=localhost
-PGUSER=postgres
-PGPASSWORD=postgres
-PGDATABASE=econeura_test
-PGPORT=5432
-
-# Redis (optional for idempotency in prod)
-REDIS_URL=redis://localhost:6379
-
-# Azure / AAD (placeholders)
-AZURE_CLIENT_ID=
-AZURE_TENANT_ID=
-AZURE_SUBSCRIPTION_ID=
-
-# Make integration
-MAKE_SIGNING_SECRET=change_me
-
-# Other (examples)
-FINOPS_CONFIG_PATH=config/finops.departments.json
-TEAMS_WEBHOOK_URL=# ECONEURA Environment Configuration Template
-# Mediterranean CRM+ERP+AI System
-# Copy this file to .env.local and configure your values
-
-=======
->>>>>>> 865be24e
 # ==================================================
 # ECONEURA ENVIRONMENT CONFIGURATION
 # ==================================================
@@ -120,17 +86,9 @@
 ENABLE_CORS=true
 ENABLE_MULTI_TENANT=true
 
-<<<<<<< HEAD
-# Logging configuration
-LOG_LEVEL=info
-LOG_FILE=./logs/app.log
-LOG_MAX_SIZE=10485760
-LOG_MAX_FILES=5
-=======
 # Worker Features
 ENABLE_CRON_JOBS=true
 ENABLE_HEALTH_CHECKS=true
->>>>>>> 865be24e
 
 # ==================================================
 # PERFORMANCE & LIMITS
