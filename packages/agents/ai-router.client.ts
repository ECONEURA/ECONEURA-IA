<<<<<<< HEAD
import axios, { AxiosInstance, AxiosRequestConfig, AxiosResponse } from 'axios';

export interface AIRouterConfig {
  baseURL: string;
  timeout?: number;
  retryAttempts?: number;
  retryDelay?: number;
  circuitBreakerThreshold?: number;
  circuitBreakerTimeout?: number;
}
=======
/**
 * AI Router Client - Real HTTP Client for AI Agents
 * Provides real-time communication with AI services
 */

import { logger } from '@econeura/shared/src/logging/index';
>>>>>>> 1bd00145

export interface AIRequest {
  prompt: string;
  context?: Record<string, any>;
  options?: {
    temperature?: number;
    maxTokens?: number;
    model?: string;
  };
}

export interface AIResponse {
  response: string;
  usage?: {
    promptTokens: number;
    completionTokens: number;
    totalTokens: number;
  };
  metadata?: Record<string, any>;
}

export interface HealthStatus {
  status: 'healthy' | 'degraded' | 'unhealthy';
  timestamp: string;
  version?: string;
  uptime?: number;
  dependencies?: Record<string, 'healthy' | 'unhealthy'>;
}

class CircuitBreaker {
  private failures = 0;
  private lastFailureTime = 0;
  private state: 'closed' | 'open' | 'half-open' = 'closed';

  constructor(
    private threshold: number = 5,
    private timeout: number = 60000
  ) {}

  async execute<T>(fn: () => Promise<T>): Promise<T> {
    if (this.state === 'open') {
      if (Date.now() - this.lastFailureTime > this.timeout) {
        this.state = 'half-open';
      } else {
        throw new Error('Circuit breaker is open');
      }
    }

    try {
      const result = await fn();
      this.onSuccess();
      return result;
    } catch (error) {
      this.onFailure();
      throw error;
    }
  }

  private onSuccess(): void {
    this.failures = 0;
    this.state = 'closed';
  }

  private onFailure(): void {
    this.failures++;
    this.lastFailureTime = Date.now();
    
    if (this.failures >= this.threshold) {
      this.state = 'open';
    }
  }
}

export class AIRouterClient {
  private client: AxiosInstance;
  private circuitBreaker: CircuitBreaker;
  private retryAttempts: number;
  private retryDelay: number;

  constructor(config: AIRouterConfig) {
    this.client = axios.create({
      baseURL: config.baseURL,
      timeout: config.timeout || 30000,
      headers: {
        'Content-Type': 'application/json',
        'User-Agent': 'ECONEURA-AI-Router/1.0.0',
      },
    });

    this.retryAttempts = config.retryAttempts || 3;
    this.retryDelay = config.retryDelay || 1000;

    this.circuitBreaker = new CircuitBreaker(
      config.circuitBreakerThreshold || 5,
      config.circuitBreakerTimeout || 60000
    );

    this.setupInterceptors();
  }

<<<<<<< HEAD
  private setupInterceptors(): void {
    // Request interceptor
    this.client.interceptors.request.use(
      (config) => {
        config.metadata = {
          startTime: Date.now(),
          requestId: this.generateRequestId(),
        };
        return config;
      },
      (error) => Promise.reject(error)
    );

    // Response interceptor
    this.client.interceptors.response.use(
      (response) => {
        const duration = Date.now() - response.config.metadata?.startTime;
        console.log(`AI Router request completed in ${duration}ms`);
        return response;
      },
      (error) => {
        const duration = Date.now() - (error.config?.metadata?.startTime || Date.now());
        console.error(`AI Router request failed after ${duration}ms:`, error.message);
        return Promise.reject(error);
      }
    );
  }
=======
      // Log error
      logger.error('AI request failed', error as Error, {
        request_id: requestId,
        org_id: request.orgId,
        provider: request.provider,
        processing_time: Date.now() - startTime
      });
>>>>>>> 1bd00145

  private generateRequestId(): string {
    return `req_${Date.now()}_${Math.random().toString(36).substr(2, 9)}`;
  }

  private async retryWithBackoff<T>(
    fn: () => Promise<T>,
    attempts: number = this.retryAttempts
  ): Promise<T> {
    let lastError: Error;

    for (let i = 0; i < attempts; i++) {
      try {
        return await fn();
      } catch (error) {
        lastError = error as Error;
        
        // No retry for client errors (4xx)
        if (axios.isAxiosError(error) && error.response?.status && error.response.status < 500) {
          throw error;
        }

        // Exponential backoff
        if (i < attempts - 1) {
          const delay = this.retryDelay * Math.pow(2, i);
          console.log(`Retrying in ${delay}ms (attempt ${i + 1}/${attempts})`);
          await this.sleep(delay);
        }
      }
    }

    throw lastError!;
  }

<<<<<<< HEAD
  private sleep(ms: number): Promise<void> {
    return new Promise(resolve => setTimeout(resolve, ms));
=======
  /**
   * Make actual HTTP request
   */
  private async makeRequest(request: AIRequest, requestId: string, attempt: number): Promise<AIResponse> {
    const controller = new AbortController();
    const timeoutId = setTimeout(() => controller.abort(), this.timeout);

    try {
      const response = await fetch(`${this.baseUrl}/v1/ai/chat`, {
        method: 'POST',
        headers: {
          'Content-Type': 'application/json',
          'Authorization': `Bearer ${this.apiKey}`,
          'X-Request-ID': requestId,
          'X-Org-ID': request.orgId,
          'X-Attempt': attempt.toString()
        },
        body: JSON.stringify({
          prompt: request.prompt,
          model: request.model,
          max_tokens: request.maxTokens,
          temperature: request.temperature,
          provider: request.provider,
          context: request.context,
          metadata: request.metadata
        }),
        signal: controller.signal
      });

      clearTimeout(timeoutId);

      if (!response.ok) {
        const errorData = await response.json().catch(() => ({}));
        throw new AIError(
          errorData.code || 'HTTP_ERROR',
          errorData.message || `HTTP ${response.status}: ${response.statusText}`,
          {
            status: response.status,
            statusText: response.statusText,
            attempt
          },
          response.headers.get('Retry-After') ? parseInt(response.headers.get('Retry-After')!) : undefined
        );
      }

      const data = await response.json();
      return this.mapResponse(data, requestId);
    } catch (error) {
      clearTimeout(timeoutId);
      
      if (error instanceof AIError) {
        throw error;
      }
      
      if (error instanceof Error && error.name === 'AbortError') {
        throw new AIError('TIMEOUT', 'Request timeout', { attempt });
      }
      
      throw new AIError('NETWORK_ERROR', error instanceof Error ? error.message : 'Unknown error', { attempt });
    }
>>>>>>> 1bd00145
  }

  async processRequest(request: AIRequest): Promise<AIResponse> {
    return this.circuitBreaker.execute(async () => {
      return this.retryWithBackoff(async () => {
        const response = await this.client.post<AIResponse>('/v1/ai/process', request);
        return response.data;
      });
    });
  }

  async getHealth(): Promise<HealthStatus> {
    try {
      const response = await this.client.get<HealthStatus>('/v1/ai/health');
      return response.data;
    } catch (error) {
      console.error('Health check failed:', error);
      return {
        status: 'unhealthy',
        timestamp: new Date().toISOString(),
      };
    }
  }

  async executeAgent(agentId: string, request: AIRequest): Promise<AIResponse> {
    return this.circuitBreaker.execute(async () => {
      return this.retryWithBackoff(async () => {
        const response = await this.client.post<AIResponse>(`/v1/agents/${agentId}/execute`, request);
        return response.data;
      });
    });
  }

  async listAgents(): Promise<{ agents: Array<{ id: string; name: string; status: string }> }> {
    try {
      const response = await this.client.get('/v1/agents');
      return response.data;
    } catch (error) {
      console.error('Failed to list agents:', error);
      return { agents: [] };
    }
  }

  async getAgentStatus(agentId: string): Promise<{ id: string; status: string; lastActivity?: string }> {
    try {
      const response = await this.client.get(`/v1/agents/${agentId}/status`);
      return response.data;
    } catch (error) {
      console.error(`Failed to get agent ${agentId} status:`, error);
      return { id: agentId, status: 'unknown' };
    }
  }
}

// Factory function
export function createAIRouterClient(config: AIRouterConfig): AIRouterClient {
  return new AIRouterClient(config);
}

// Default configuration
export const defaultAIRouterConfig: AIRouterConfig = {
  baseURL: process.env.AI_ROUTER_BASE_URL || 'http://localhost:3001',
  timeout: 30000,
  retryAttempts: 3,
  retryDelay: 1000,
  circuitBreakerThreshold: 5,
  circuitBreakerTimeout: 60000,
};

// Export default instance
export const aiRouterClient = createAIRouterClient(defaultAIRouterConfig);<|MERGE_RESOLUTION|>--- conflicted
+++ resolved
@@ -1,151 +1,105 @@
-<<<<<<< HEAD
-import axios, { AxiosInstance, AxiosRequestConfig, AxiosResponse } from 'axios';
-
-export interface AIRouterConfig {
-  baseURL: string;
-  timeout?: number;
-  retryAttempts?: number;
-  retryDelay?: number;
-  circuitBreakerThreshold?: number;
-  circuitBreakerTimeout?: number;
-}
-=======
 /**
  * AI Router Client - Real HTTP Client for AI Agents
  * Provides real-time communication with AI services
  */
 
 import { logger } from '@econeura/shared/src/logging/index';
->>>>>>> 1bd00145
 
 export interface AIRequest {
+  orgId: string;
   prompt: string;
+  model?: string;
+  maxTokens?: number;
+  temperature?: number;
+  provider?: string;
   context?: Record<string, any>;
-  options?: {
-    temperature?: number;
-    maxTokens?: number;
-    model?: string;
-  };
+  metadata?: Record<string, any>;
 }
 
 export interface AIResponse {
-  response: string;
-  usage?: {
+  id: string;
+  content: string;
+  model: string;
+  provider: string;
+  usage: {
     promptTokens: number;
     completionTokens: number;
     totalTokens: number;
   };
-  metadata?: Record<string, any>;
-}
-
-export interface HealthStatus {
-  status: 'healthy' | 'degraded' | 'unhealthy';
-  timestamp: string;
-  version?: string;
-  uptime?: number;
-  dependencies?: Record<string, 'healthy' | 'unhealthy'>;
-}
-
-class CircuitBreaker {
-  private failures = 0;
-  private lastFailureTime = 0;
-  private state: 'closed' | 'open' | 'half-open' = 'closed';
-
-  constructor(
-    private threshold: number = 5,
-    private timeout: number = 60000
-  ) {}
-
-  async execute<T>(fn: () => Promise<T>): Promise<T> {
-    if (this.state === 'open') {
-      if (Date.now() - this.lastFailureTime > this.timeout) {
-        this.state = 'half-open';
-      } else {
-        throw new Error('Circuit breaker is open');
-      }
-    }
+  cost: {
+    estimated: number;
+    actual: number;
+    currency: 'EUR';
+  };
+  metadata: {
+    processingTime: number;
+    timestamp: string;
+    requestId: string;
+  };
+}
+
+export interface AIError {
+  code: string;
+  message: string;
+  details?: Record<string, any>;
+  retryAfter?: number;
+}
+
+export class AIRouterClient {
+  private baseUrl: string;
+  private apiKey: string;
+  private timeout: number;
+  private maxRetries: number;
+  private circuitBreaker: Map<string, { failures: number; lastFailure: number; state: 'closed' | 'open' | 'half-open' }> = new Map();
+
+  constructor(config: {
+    baseUrl: string;
+    apiKey: string;
+    timeout?: number;
+    maxRetries?: number;
+  }) {
+    this.baseUrl = config.baseUrl;
+    this.apiKey = config.apiKey;
+    this.timeout = config.timeout || 30000;
+    this.maxRetries = config.maxRetries || 3;
+  }
+
+  /**
+   * Send AI request with retry logic and circuit breaker
+   */
+  async sendRequest(request: AIRequest): Promise<AIResponse> {
+    const requestId = this.generateRequestId();
+    const startTime = Date.now();
 
     try {
-      const result = await fn();
-      this.onSuccess();
-      return result;
+      // Check circuit breaker
+      const circuitState = this.getCircuitBreakerState(request.provider || 'default');
+      if (circuitState.state === 'open') {
+        throw new AIError('CIRCUIT_BREAKER_OPEN', 'Circuit breaker is open, request blocked');
+      }
+
+      // Make request with retry logic
+      const response = await this.makeRequestWithRetry(request, requestId);
+
+      // Record success
+      this.recordSuccess(request.provider || 'default');
+
+      // Log successful request
+      logger.info('AI request completed', {
+        request_id: requestId,
+        org_id: request.orgId,
+        provider: response.provider,
+        model: response.model,
+        tokens: response.usage.totalTokens,
+        cost: response.cost.actual,
+        processing_time: Date.now() - startTime
+      });
+
+      return response;
     } catch (error) {
-      this.onFailure();
-      throw error;
-    }
-  }
-
-  private onSuccess(): void {
-    this.failures = 0;
-    this.state = 'closed';
-  }
-
-  private onFailure(): void {
-    this.failures++;
-    this.lastFailureTime = Date.now();
-    
-    if (this.failures >= this.threshold) {
-      this.state = 'open';
-    }
-  }
-}
-
-export class AIRouterClient {
-  private client: AxiosInstance;
-  private circuitBreaker: CircuitBreaker;
-  private retryAttempts: number;
-  private retryDelay: number;
-
-  constructor(config: AIRouterConfig) {
-    this.client = axios.create({
-      baseURL: config.baseURL,
-      timeout: config.timeout || 30000,
-      headers: {
-        'Content-Type': 'application/json',
-        'User-Agent': 'ECONEURA-AI-Router/1.0.0',
-      },
-    });
-
-    this.retryAttempts = config.retryAttempts || 3;
-    this.retryDelay = config.retryDelay || 1000;
-
-    this.circuitBreaker = new CircuitBreaker(
-      config.circuitBreakerThreshold || 5,
-      config.circuitBreakerTimeout || 60000
-    );
-
-    this.setupInterceptors();
-  }
-
-<<<<<<< HEAD
-  private setupInterceptors(): void {
-    // Request interceptor
-    this.client.interceptors.request.use(
-      (config) => {
-        config.metadata = {
-          startTime: Date.now(),
-          requestId: this.generateRequestId(),
-        };
-        return config;
-      },
-      (error) => Promise.reject(error)
-    );
-
-    // Response interceptor
-    this.client.interceptors.response.use(
-      (response) => {
-        const duration = Date.now() - response.config.metadata?.startTime;
-        console.log(`AI Router request completed in ${duration}ms`);
-        return response;
-      },
-      (error) => {
-        const duration = Date.now() - (error.config?.metadata?.startTime || Date.now());
-        console.error(`AI Router request failed after ${duration}ms:`, error.message);
-        return Promise.reject(error);
-      }
-    );
-  }
-=======
+      // Record failure
+      this.recordFailure(request.provider || 'default');
+
       // Log error
       logger.error('AI request failed', error as Error, {
         request_id: requestId,
@@ -153,45 +107,40 @@
         provider: request.provider,
         processing_time: Date.now() - startTime
       });
->>>>>>> 1bd00145
-
-  private generateRequestId(): string {
-    return `req_${Date.now()}_${Math.random().toString(36).substr(2, 9)}`;
-  }
-
-  private async retryWithBackoff<T>(
-    fn: () => Promise<T>,
-    attempts: number = this.retryAttempts
-  ): Promise<T> {
-    let lastError: Error;
-
-    for (let i = 0; i < attempts; i++) {
+
+      throw error;
+    }
+  }
+
+  /**
+   * Make request with retry logic
+   */
+  private async makeRequestWithRetry(request: AIRequest, requestId: string): Promise<AIResponse> {
+    let lastError: Error | null = null;
+
+    for (let attempt = 1; attempt <= this.maxRetries; attempt++) {
       try {
-        return await fn();
+        const response = await this.makeRequest(request, requestId, attempt);
+        return response;
       } catch (error) {
         lastError = error as Error;
         
-        // No retry for client errors (4xx)
-        if (axios.isAxiosError(error) && error.response?.status && error.response.status < 500) {
+        // Don't retry on certain errors
+        if (error instanceof AIError && this.isNonRetryableError(error)) {
           throw error;
         }
 
-        // Exponential backoff
-        if (i < attempts - 1) {
-          const delay = this.retryDelay * Math.pow(2, i);
-          console.log(`Retrying in ${delay}ms (attempt ${i + 1}/${attempts})`);
+        // Wait before retry
+        if (attempt < this.maxRetries) {
+          const delay = this.calculateRetryDelay(attempt);
           await this.sleep(delay);
         }
       }
     }
 
-    throw lastError!;
-  }
-
-<<<<<<< HEAD
-  private sleep(ms: number): Promise<void> {
-    return new Promise(resolve => setTimeout(resolve, ms));
-=======
+    throw lastError || new Error('Max retries exceeded');
+  }
+
   /**
    * Make actual HTTP request
    */
@@ -252,75 +201,150 @@
       
       throw new AIError('NETWORK_ERROR', error instanceof Error ? error.message : 'Unknown error', { attempt });
     }
->>>>>>> 1bd00145
-  }
-
-  async processRequest(request: AIRequest): Promise<AIResponse> {
-    return this.circuitBreaker.execute(async () => {
-      return this.retryWithBackoff(async () => {
-        const response = await this.client.post<AIResponse>('/v1/ai/process', request);
-        return response.data;
+  }
+
+  /**
+   * Map API response to AIResponse
+   */
+  private mapResponse(data: any, requestId: string): AIResponse {
+    return {
+      id: data.id || requestId,
+      content: data.content || data.response || '',
+      model: data.model || 'unknown',
+      provider: data.provider || 'unknown',
+      usage: {
+        promptTokens: data.usage?.prompt_tokens || 0,
+        completionTokens: data.usage?.completion_tokens || 0,
+        totalTokens: data.usage?.total_tokens || 0
+      },
+      cost: {
+        estimated: data.cost?.estimated || 0,
+        actual: data.cost?.actual || 0,
+        currency: 'EUR'
+      },
+      metadata: {
+        processingTime: data.metadata?.processing_time || 0,
+        timestamp: data.metadata?.timestamp || new Date().toISOString(),
+        requestId
+      }
+    };
+  }
+
+  /**
+   * Circuit breaker logic
+   */
+  private getCircuitBreakerState(provider: string): { failures: number; lastFailure: number; state: 'closed' | 'open' | 'half-open' } {
+    const state = this.circuitBreaker.get(provider) || { failures: 0, lastFailure: 0, state: 'closed' as const };
+    
+    // Reset circuit breaker after 5 minutes
+    if (state.state === 'open' && Date.now() - state.lastFailure > 5 * 60 * 1000) {
+      state.state = 'half-open';
+      state.failures = 0;
+    }
+    
+    return state;
+  }
+
+  private recordSuccess(provider: string) {
+    const state = this.circuitBreaker.get(provider) || { failures: 0, lastFailure: 0, state: 'closed' as const };
+    state.failures = 0;
+    state.state = 'closed';
+    this.circuitBreaker.set(provider, state);
+  }
+
+  private recordFailure(provider: string) {
+    const state = this.circuitBreaker.get(provider) || { failures: 0, lastFailure: 0, state: 'closed' as const };
+    state.failures++;
+    state.lastFailure = Date.now();
+    
+    // Open circuit breaker after 5 failures
+    if (state.failures >= 5) {
+      state.state = 'open';
+    }
+    
+    this.circuitBreaker.set(provider, state);
+  }
+
+  /**
+   * Check if error is non-retryable
+   */
+  private isNonRetryableError(error: AIError): boolean {
+    const nonRetryableCodes = [
+      'BUDGET_EXCEEDED',
+      'INVALID_REQUEST',
+      'AUTHENTICATION_ERROR',
+      'AUTHORIZATION_ERROR',
+      'RATE_LIMIT_EXCEEDED'
+    ];
+    
+    return nonRetryableCodes.includes(error.code);
+  }
+
+  /**
+   * Calculate retry delay with exponential backoff
+   */
+  private calculateRetryDelay(attempt: number): number {
+    const baseDelay = 1000; // 1 second
+    const maxDelay = 10000; // 10 seconds
+    const delay = Math.min(baseDelay * Math.pow(2, attempt - 1), maxDelay);
+    
+    // Add jitter
+    return delay + Math.random() * 1000;
+  }
+
+  /**
+   * Sleep utility
+   */
+  private sleep(ms: number): Promise<void> {
+    return new Promise(resolve => setTimeout(resolve, ms));
+  }
+
+  /**
+   * Generate unique request ID
+   */
+  private generateRequestId(): string {
+    return `req_${Date.now()}_${Math.random().toString(36).substr(2, 9)}`;
+  }
+
+  /**
+   * Health check
+   */
+  async healthCheck(): Promise<{ status: 'healthy' | 'degraded' | 'unhealthy'; providers: Record<string, any> }> {
+    try {
+      const response = await fetch(`${this.baseUrl}/v1/health`, {
+        method: 'GET',
+        headers: {
+          'Authorization': `Bearer ${this.apiKey}`
+        }
       });
-    });
-  }
-
-  async getHealth(): Promise<HealthStatus> {
-    try {
-      const response = await this.client.get<HealthStatus>('/v1/ai/health');
-      return response.data;
+
+      if (!response.ok) {
+        return { status: 'unhealthy', providers: {} };
+      }
+
+      const data = await response.json();
+      return data;
     } catch (error) {
-      console.error('Health check failed:', error);
-      return {
-        status: 'unhealthy',
-        timestamp: new Date().toISOString(),
-      };
-    }
-  }
-
-  async executeAgent(agentId: string, request: AIRequest): Promise<AIResponse> {
-    return this.circuitBreaker.execute(async () => {
-      return this.retryWithBackoff(async () => {
-        const response = await this.client.post<AIResponse>(`/v1/agents/${agentId}/execute`, request);
-        return response.data;
-      });
-    });
-  }
-
-  async listAgents(): Promise<{ agents: Array<{ id: string; name: string; status: string }> }> {
-    try {
-      const response = await this.client.get('/v1/agents');
-      return response.data;
-    } catch (error) {
-      console.error('Failed to list agents:', error);
-      return { agents: [] };
-    }
-  }
-
-  async getAgentStatus(agentId: string): Promise<{ id: string; status: string; lastActivity?: string }> {
-    try {
-      const response = await this.client.get(`/v1/agents/${agentId}/status`);
-      return response.data;
-    } catch (error) {
-      console.error(`Failed to get agent ${agentId} status:`, error);
-      return { id: agentId, status: 'unknown' };
-    }
-  }
-}
-
-// Factory function
-export function createAIRouterClient(config: AIRouterConfig): AIRouterClient {
-  return new AIRouterClient(config);
-}
-
-// Default configuration
-export const defaultAIRouterConfig: AIRouterConfig = {
-  baseURL: process.env.AI_ROUTER_BASE_URL || 'http://localhost:3001',
-  timeout: 30000,
-  retryAttempts: 3,
-  retryDelay: 1000,
-  circuitBreakerThreshold: 5,
-  circuitBreakerTimeout: 60000,
-};
-
-// Export default instance
-export const aiRouterClient = createAIRouterClient(defaultAIRouterConfig);+      return { status: 'unhealthy', providers: {} };
+    }
+  }
+}
+
+// Export singleton instance
+export const aiRouterClient = new AIRouterClient({
+  baseUrl: process.env.AI_ROUTER_BASE_URL || 'http://localhost:3001',
+  apiKey: process.env.AI_ROUTER_API_KEY || 'demo-key'
+});
+
+// Export error class
+export class AIError extends Error {
+  constructor(
+    public code: string,
+    message: string,
+    public details?: Record<string, any>,
+    public retryAfter?: number
+  ) {
+    super(message);
+    this.name = 'AIError';
+  }
+}
