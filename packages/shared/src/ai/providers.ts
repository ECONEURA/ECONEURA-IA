--- conflicted
+++ resolved
@@ -1,8 +1,4 @@
-<<<<<<< HEAD
-import { logger } from '../logging';
-=======
 import { logger } from '../logging/index';
->>>>>>> 865be24e
 
 export interface LLMProvider {
   id: string;
