import { z } from 'zod'
<<<<<<< HEAD
import { logger } from '../logging'
import { prometheus } from '../metrics'
import { redactPII } from '../security'
import { CostGuardrails, type UsageMetrics } from './cost-guardrails'
import { LLMProviderManager, type LLMProvider, type LLMModel } from './providers'
import { costMeter, type CostUsage } from '../cost-meter'
// import { createTracer } from '../otel'
import { env } from '../env'
import { tracer, meter } from '../otel'
=======
import { logger } from '../logging/index'
import { prometheus } from '../metrics/metrics'
import { redactPII } from '../security/index'
import { CostGuardrails, type UsageMetrics } from './cost-guardrails'
import { LLMProviderManager, type LLMProvider, type LLMModel } from './providers'
// Lazy import costMeter to avoid resolving @econeura/db in Next.js builds
type CostUsage = any
let _costMeter: any | null = null
async function getCostMeter() {
  if (_costMeter) return _costMeter
  const mod = await import('../cost-meter')
  _costMeter = mod.costMeter
  return _costMeter
}
import { createTracer, createMeter } from '../otel/index'
import { env } from '../env'
>>>>>>> 865be24e

// Request schemas
const AIRequestSchema = z.object({
  orgId: z.string(),
  prompt: z.string().min(1),
  model: z.string().optional(),
  maxTokens: z.number().positive().optional(),
  temperature: z.number().min(0).max(2).optional(),
  maxCostEUR: z.number().positive().optional(),
  providerHint: z.enum(['mistral', 'azure-openai']).optional(),
  language: z.string().optional(),
  sensitivity: z.enum(['low', 'medium', 'high']).optional(),
})

const AIResponseSchema = z.object({
  content: z.string(),
  model: z.string(),
  provider: z.string(),
  tokens: z.object({
    input: z.number(),
    output: z.number(),
  }),
  costEUR: z.number(),
  latencyMs: z.number(),
  fallbackUsed: z.boolean(),
  requestId: z.string(),
})

export type AIRequest = z.infer<typeof AIRequestSchema>
export type AIResponse = z.infer<typeof AIResponseSchema>

export interface RouterDecision {
  provider: string
  model: string
  maxRetries: number
  timeoutMs: number
  fallbackProvider?: string
}

export class EnhancedAIRouter {
  private costGuardrails: CostGuardrails
  private providerManager: LLMProviderManager
  private config: {
    costGuardrailsEnabled: boolean
    telemetryEnabled: boolean
    defaultMaxCostEUR: number
    emergencyStopEnabled: boolean
    healthCheckInterval: number
  }
  private activeRequests = new Map<string, {
    orgId: string
    providerId: string
    model: string
    startTime: number
  }>()
  private tracer = tracer
  private meter = meter

  constructor(config = {}) {
    this.config = {
      costGuardrailsEnabled: true,
      telemetryEnabled: true,
      defaultMaxCostEUR: 1.0,
      emergencyStopEnabled: true,
      healthCheckInterval: 30000,
      ...config,
    }

    this.costGuardrails = new CostGuardrails()
    this.providerManager = new LLMProviderManager()

    // Set up alert handlers
    if (this.config.costGuardrailsEnabled) {
      this.costGuardrails.onAlert((alert) => this.handleCostAlert(alert))
    }

    // Set up default cost limits for organizations
    this.setupDefaultCostLimits()

    logger.info('Enhanced AI Router initialized', {
      cost_guardrails_enabled: this.config.costGuardrailsEnabled,
      telemetry: this.config.telemetryEnabled,
      emergency_stop: this.config.emergencyStopEnabled,
    })
  }

  /**
   * Main routing method with cost cap and fallback logic
   */
  async routeRequest(request: AIRequest): Promise<AIResponse> {
    const span = this.tracer.startSpan('ai_route_request')
    const requestId = this.generateRequestId(request.orgId)
    const startTime = Date.now()

    try {
      // Validate request
      const validatedRequest = AIRequestSchema.parse(request)

      // Check monthly cost cap first
      const costMeter = await getCostMeter()
      const capCheck = await costMeter.checkMonthlyCap(request.orgId)
      if (!capCheck.withinLimit) {
        throw new Error(`AI cost cap exceeded: ${capCheck.currentUsage}€/${capCheck.limit}€`)
      }

      // Make routing decision
      const decision = await this.makeRoutingDecision(validatedRequest)

      // Track active request
      this.activeRequests.set(requestId, {
        orgId: request.orgId,
        providerId: decision.provider,
        model: decision.model,
        startTime,
      })

      // Execute request with fallback
      const result = await this.executeWithFallback(validatedRequest, decision, requestId)

      // Record completion
      await this.recordRequestCompletion(
        requestId,
        true,
        result.costEUR,
        result.tokens.input,
        result.tokens.output
      )

  span.setAttribute('ai.request_id', requestId)
  span.setAttribute('ai.provider', result.provider)
  span.setAttribute('ai.model', result.model)
  span.setAttribute('ai.cost_eur', result.costEUR)
  span.setAttribute('ai.fallback_used', result.fallbackUsed)

      return result

    } catch (error) {
      const errorType = this.classifyError(error)

      await this.recordRequestCompletion(
        requestId,
        false,
        0,
        0,
        0,
        errorType
      )

  span.recordException(error as Error)
  span.setAttribute('ai.error_type', errorType)
  span.setAttribute('ai.request_id', requestId)

      throw error
    } finally {
      span.end()
    }
  }

  /**
   * Makes routing decision based on cost, availability, and preferences
   */
  private async makeRoutingDecision(request: AIRequest): Promise<RouterDecision> {
    const span = this.tracer.startSpan('ai_make_routing_decision')

    try {
<<<<<<< HEAD
  // Get available providers
  const providers = await this.providerManager.getAllProviders()

  // Prefer Mistral for cost efficiency
  const mistralProvider = providers.find((p: LLMProvider) => p.id === 'mistral')
  const azureProvider = providers.find((p: LLMProvider) => p.id === 'azure-openai')

=======
      // Get available providers
      const providers = this.providerManager.getEnabledProviders()
      
      // Prefer Mistral for cost efficiency
      const mistralProvider = providers.find(p => p.id === 'mistral')
      const azureProvider = providers.find(p => p.id === 'azure-openai')
      
>>>>>>> 865be24e
      if (!mistralProvider && !azureProvider) {
        throw new Error('No AI providers available')
      }

<<<<<<< HEAD
  // Check provider health using the provider manager's health map
  const mistralHealth = mistralProvider ? this.providerManager.getProviderHealth(mistralProvider.id) : undefined
  const azureHealth = azureProvider ? this.providerManager.getProviderHealth(azureProvider.id) : undefined
  const mistralHealthy = mistralHealth?.status === 'healthy'
  const azureHealthy = azureHealth?.status === 'healthy'
=======
      // Check provider health
      const mistralHealthy = this.providerManager.getProviderHealth('mistral')?.status === 'healthy'
      const azureHealthy = this.providerManager.getProviderHealth('azure-openai')?.status === 'healthy'
>>>>>>> 865be24e

      // Determine primary and fallback providers
      let primaryProvider: string
      let fallbackProvider: string | undefined
      let model: string

      if (request.providerHint === 'azure-openai' && azureHealthy) {
        primaryProvider = 'azure-openai'
        fallbackProvider = mistralHealthy ? 'mistral' : undefined
        model = request.model || 'gpt-4o-mini'
      } else if (mistralHealthy) {
        primaryProvider = 'mistral'
        fallbackProvider = azureHealthy ? 'azure-openai' : undefined
        model = request.model || 'mistral-instruct'
      } else if (azureHealthy) {
        primaryProvider = 'azure-openai'
        model = request.model || 'gpt-4o-mini'
      } else {
        throw new Error('No healthy AI providers available')
      }

      // Estimate cost for primary provider
      const estimatedTokens = this.estimateTokens(request.prompt, request.maxTokens)
      const costMeter = await getCostMeter()
      const estimatedCost = costMeter.calculateCost(
        model,
        estimatedTokens,
        estimatedTokens * 0.5 // Assume 50% output ratio
      )

      // Check if cost exceeds limit
      const maxCost = request.maxCostEUR || this.config.defaultMaxCostEUR
      if (estimatedCost > maxCost) {
        throw new Error(`Estimated cost ${estimatedCost}€ exceeds limit ${maxCost}€`)
      }

      // Some OTEL mocks expose setAttribute (singular) instead of setAttributes.
      const _attrs = {
        'ai.primary_provider': primaryProvider,
        'ai.fallback_provider': fallbackProvider,
        'ai.model': model,
        'ai.estimated_cost': estimatedCost,
      }
      const s1 = span as unknown as { setAttributes?: (a: Record<string, unknown>) => void }
      const s2 = span as unknown as { setAttribute?: (k: string, v: unknown) => void }
      if (typeof s1?.setAttributes === 'function') {
        s1.setAttributes(_attrs)
      } else if (typeof s2?.setAttribute === 'function') {
        Object.entries(_attrs).forEach(([k, v]) => s2.setAttribute!(k, v))
      }

      return {
        provider: primaryProvider,
        model,
        maxRetries: 2,
        timeoutMs: 30000,
        fallbackProvider,
      }

    } finally {
      span.end()
    }
  }

  /**
   * Executes request with automatic fallback
   */
  private async executeWithFallback(
    request: AIRequest,
    decision: RouterDecision,
    requestId: string
  ): Promise<AIResponse> {
    const span = this.tracer.startSpan('ai_execute_with_fallback')

    try {
      // Try primary provider
      try {
        return await this.executeRequest(request, decision.provider, decision.model, requestId, false)
      } catch (error) {
        logger.warn('Primary provider failed, attempting fallback', {
          primary_provider: decision.provider,
          fallback_provider: decision.fallbackProvider,
          error: error instanceof Error ? error.message : 'Unknown error',
        })

        // Try fallback if available
        if (decision.fallbackProvider) {
          try {
            return await this.executeRequest(request, decision.fallbackProvider, decision.model, requestId, true)
          } catch (fallbackError) {
            throw new Error(`Both primary and fallback providers failed: ${error instanceof Error ? error.message : 'Unknown'}, ${fallbackError instanceof Error ? fallbackError.message : 'Unknown'}`)
          }
        } else {
          throw error
        }
      }
    } finally {
      span.end()
    }
  }

  /**
   * Executes a single request against a specific provider
   */
  private async executeRequest(
    request: AIRequest,
    providerId: string,
    model: string,
    requestId: string,
    isFallback: boolean
  ): Promise<AIResponse> {
    const span = this.tracer.startSpan('ai_execute_request')
    const startTime = Date.now()

    try {
      const provider = this.providerManager.getProvider(providerId)
      if (!provider) {
        throw new Error(`Provider ${providerId} not found`)
      }

      // Prepare request for provider
      const providerRequest = {
        prompt: request.prompt,
        model,
        maxTokens: request.maxTokens || 1000,
        temperature: request.temperature || 0.7,
      }

<<<<<<< HEAD
      // Execute request
      if (typeof provider.execute !== 'function') {
        throw new Error(`Provider ${provider.id} does not implement execute()`)
      }
      const response = await provider.execute(providerRequest)

=======
      // Execute request using real AI router client
      const response = await this.executeProviderRequest(provider, providerRequest, request.orgId)
      
>>>>>>> 865be24e
      // Calculate actual cost
      const costMeter = await getCostMeter()
      const costUsage = costMeter.recordUsage(
        request.orgId,
        model,
        response.tokens.input,
        response.tokens.output
      )

      const latency = Date.now() - startTime

      const _execAttrs = {
        'ai.provider': providerId,
        'ai.model': model,
        'ai.cost_eur': costUsage.costEur,
        'ai.latency_ms': latency,
        'ai.fallback_used': isFallback,
      }
      const e1 = span as unknown as { setAttributes?: (a: Record<string, unknown>) => void }
      const e2 = span as unknown as { setAttribute?: (k: string, v: unknown) => void }
      if (typeof e1?.setAttributes === 'function') {
        e1.setAttributes(_execAttrs)
      } else if (typeof e2?.setAttribute === 'function') {
        Object.entries(_execAttrs).forEach(([k, v]) => e2.setAttribute!(k, v))
      }

      return {
        content: response.content,
        model,
        provider: providerId,
        tokens: {
          input: response.tokens.input,
          output: response.tokens.output,
        },
        costEUR: costUsage.costEur,
        latencyMs: latency,
        fallbackUsed: isFallback,
        requestId,
      }

    } finally {
      span.end()
    }
  }

  /**
   * Records request completion and updates metrics
   */
  private async recordRequestCompletion(
    requestId: string,
    success: boolean,
    actualCost: number,
    tokensInput: number,
    tokensOutput: number,
    errorType?: string
  ): Promise<void> {
    const activeRequest = this.activeRequests.get(requestId)
    if (!activeRequest) {
      logger.warn('Request completion recorded for unknown request', { x_request_id: requestId })
      return
    }

    const latency = Date.now() - activeRequest.startTime
    const provider = this.providerManager.getProvider(activeRequest.providerId)

    if (!provider) {
      logger.error('Provider not found for completed request', undefined, {
        x_request_id: requestId,
        provider_id: activeRequest.providerId,
      })
      return
    }

    // Record usage in cost guardrails
    if (this.config.costGuardrailsEnabled) {
      const usage: UsageMetrics = {
        orgId: activeRequest.orgId,
        provider: activeRequest.providerId,
        model: activeRequest.model,
        tokensInput,
        tokensOutput,
        costEUR: actualCost,
        latencyMs: latency,
        timestamp: new Date(),
        success,
        errorType,
      }

      this.costGuardrails.recordUsage(usage)
    }

    // Update Prometheus metrics
    prometheus.aiRequestDuration.labels({
      provider: provider.id,
      status: success ? 'success' : 'error',
    }).observe(latency / 1000)

    if (!success && errorType) {
      prometheus.aiErrorsTotal.labels({
        org_id: requestId.split('-')[0],
        provider: provider.id,
        error_type: errorType,
      }).inc()
    }

    // Clean up active request tracking
    this.activeRequests.delete(requestId)

    logger.info('Request completion recorded', {
      x_request_id: requestId,
      provider_id: provider.id,
      success,
      actual_cost: actualCost,
      tokens_input: tokensInput,
      tokens_output: tokensOutput,
      latency_ms: latency,
    })
  }

  /**
   * Handles cost alerts
   */
  private handleCostAlert(alert: any): void {
    logger.warn('Cost alert triggered', {
      org_id: alert.orgId,
      alert_type: alert.type,
      current_cost: alert.currentCost,
      limit: alert.limit,
    })

    // Implement alert handling (email, Slack, etc.)
<<<<<<< HEAD
      if (this.config.emergencyStopEnabled && alert.type === 'emergency_stop') {
      // Log minimal information to avoid typing issues with Error object shapes
      logger.error(`Emergency stop triggered for organization ${alert.orgId}`)
=======
    if (this.config.emergencyStopEnabled && alert.type === 'emergency_stop') {
      logger.error('Emergency stop triggered for organization', undefined, { orgId: alert.orgId })
>>>>>>> 865be24e
    }
  }

  /**
   * Sets up default cost limits for organizations
   */
  private setupDefaultCostLimits(): void {
    // Set default limits (50€ monthly cap as per requirements)
    this.costGuardrails.setCostLimits('default', {
      dailyLimitEUR: 5.0,
      monthlyLimitEUR: 50.0,
<<<<<<< HEAD
      perRequestLimitEUR: 5.0,
      warningThresholds: { daily: 80, monthly: 85 },
      emergencyStop: { enabled: true, thresholdEUR: 150.0 },
=======
      perRequestLimitEUR: 1.0,
      warningThresholds: {
        daily: 80,
        monthly: 80,
      },
      emergencyStop: {
        enabled: true,
        thresholdEUR: 47.5, // 95% of 50€
      },
>>>>>>> 865be24e
    })
  }

  /**
   * Generates unique request ID
   */
  private generateRequestId(orgId: string): string {
    return `${orgId}-${Date.now()}-${Math.random().toString(36).substr(2, 9)}`
  }

  /**
   * Estimates token count for a prompt
   */
  private estimateTokens(prompt: string, maxTokens?: number): number {
    // Simple estimation: ~4 characters per token
    const estimated = Math.ceil(prompt.length / 4)
    return maxTokens ? Math.min(estimated, maxTokens) : estimated
  }

  /**
   * Classifies errors for metrics
   */
  private classifyError(error: unknown): string {
    if (error instanceof Error) {
      if (error.message.includes('cost cap exceeded')) return 'cost_cap_exceeded'
      if (error.message.includes('No AI providers available')) return 'no_providers'
      if (error.message.includes('timeout')) return 'timeout'
      if (error.message.includes('rate limit')) return 'rate_limit'
    }
    return 'unknown'
  }

  /**
   * Execute provider request using real AI router client
   */
  private async executeProviderRequest(provider: LLMProvider, request: any, orgId: string): Promise<{
    content: string;
    tokens: { input: number; output: number };
  }> {
    // Import AI router client dynamically to avoid circular dependencies
    const { aiRouterClient } = await import('@econeura/agents');
    
    try {
      const aiRequest = {
        orgId: orgId,
        prompt: request.prompt,
        model: request.model,
        maxTokens: request.maxTokens,
        temperature: request.temperature,
        provider: provider.id,
        context: {
          providerId: provider.id,
          providerName: provider.name
        },
        metadata: {
          requestType: 'enhanced-router',
          timestamp: new Date().toISOString()
        }
      };

      const response = await aiRouterClient.sendRequest(aiRequest);
      
      return {
        content: response.content,
        tokens: {
          input: response.usage.promptTokens,
          output: response.usage.completionTokens,
        },
      };
    } catch (error) {
      logger.error('Failed to execute provider request', error as Error, {
        provider_id: provider.id,
        provider_name: provider.name,
        error: error instanceof Error ? error.message : 'Unknown error'
      });
      
      // Fallback to mock response if real client fails
      logger.warn('Falling back to mock response due to provider failure', {
        provider_id: provider.id,
        error: error instanceof Error ? error.message : 'Unknown error'
      });
      
      return {
        content: `Fallback response for ${request.prompt} using ${provider.name}`,
        tokens: {
          input: request.prompt.length / 4, // Rough token estimation
          output: 100, // Mock output tokens
        },
      };
    }
  }

  /**
   * Gets current provider health status
   */
  async getProviderHealth(): Promise<Record<string, any>> {
<<<<<<< HEAD
    // Use manager methods to obtain providers and their health status
    const providers = this.providerManager.getAllProviders()
    return providers.reduce((acc, provider) => {
      const health = this.providerManager.getProviderHealth(provider.id)
      acc[provider.id] = {
        health: health?.status ?? 'unknown',
        lastCheck: health?.lastCheck ?? null,
=======
    const providers = this.providerManager.getEnabledProviders()
    return providers.reduce((acc, provider) => {
      const health = this.providerManager.getProviderHealth(provider.id)
      acc[provider.id] = {
        health: health?.status || 'unknown',
        lastCheck: health?.lastCheck,
>>>>>>> 865be24e
        models: provider.models,
      }
      return acc
    }, {} as Record<string, any>)
  }

  /**
   * Gets cost usage for an organization
   */
  async getCostUsage(orgId: string): Promise<{
    currentMonthly: number
    limit: number
    usagePercent: number
  }> {
    const costMeter = await getCostMeter()
    const capCheck = await costMeter.checkMonthlyCap(orgId)
    return {
      currentMonthly: capCheck.currentUsage,
      limit: capCheck.limit,
      usagePercent: (capCheck.currentUsage / capCheck.limit) * 100,
    }
  }
}

// Default configuration factory
export function createEnhancedAIRouter(config?: Partial<{
  costGuardrailsEnabled: boolean
  telemetryEnabled: boolean
  defaultMaxCostEUR: number
  emergencyStopEnabled: boolean
  healthCheckInterval: number
}>): EnhancedAIRouter {
  const defaultConfig = {
    costGuardrailsEnabled: env().NODE_ENV === 'production',
    telemetryEnabled: true,
    defaultMaxCostEUR: 1.0,
    emergencyStopEnabled: true,
    healthCheckInterval: 30000,
  }

  return new EnhancedAIRouter({ ...defaultConfig, ...config })
}<|MERGE_RESOLUTION|>--- conflicted
+++ resolved
@@ -1,15 +1,4 @@
 import { z } from 'zod'
-<<<<<<< HEAD
-import { logger } from '../logging'
-import { prometheus } from '../metrics'
-import { redactPII } from '../security'
-import { CostGuardrails, type UsageMetrics } from './cost-guardrails'
-import { LLMProviderManager, type LLMProvider, type LLMModel } from './providers'
-import { costMeter, type CostUsage } from '../cost-meter'
-// import { createTracer } from '../otel'
-import { env } from '../env'
-import { tracer, meter } from '../otel'
-=======
 import { logger } from '../logging/index'
 import { prometheus } from '../metrics/metrics'
 import { redactPII } from '../security/index'
@@ -26,7 +15,6 @@
 }
 import { createTracer, createMeter } from '../otel/index'
 import { env } from '../env'
->>>>>>> 865be24e
 
 // Request schemas
 const AIRequestSchema = z.object({
@@ -192,15 +180,6 @@
     const span = this.tracer.startSpan('ai_make_routing_decision')
 
     try {
-<<<<<<< HEAD
-  // Get available providers
-  const providers = await this.providerManager.getAllProviders()
-
-  // Prefer Mistral for cost efficiency
-  const mistralProvider = providers.find((p: LLMProvider) => p.id === 'mistral')
-  const azureProvider = providers.find((p: LLMProvider) => p.id === 'azure-openai')
-
-=======
       // Get available providers
       const providers = this.providerManager.getEnabledProviders()
       
@@ -208,22 +187,13 @@
       const mistralProvider = providers.find(p => p.id === 'mistral')
       const azureProvider = providers.find(p => p.id === 'azure-openai')
       
->>>>>>> 865be24e
       if (!mistralProvider && !azureProvider) {
         throw new Error('No AI providers available')
       }
 
-<<<<<<< HEAD
-  // Check provider health using the provider manager's health map
-  const mistralHealth = mistralProvider ? this.providerManager.getProviderHealth(mistralProvider.id) : undefined
-  const azureHealth = azureProvider ? this.providerManager.getProviderHealth(azureProvider.id) : undefined
-  const mistralHealthy = mistralHealth?.status === 'healthy'
-  const azureHealthy = azureHealth?.status === 'healthy'
-=======
       // Check provider health
       const mistralHealthy = this.providerManager.getProviderHealth('mistral')?.status === 'healthy'
       const azureHealthy = this.providerManager.getProviderHealth('azure-openai')?.status === 'healthy'
->>>>>>> 865be24e
 
       // Determine primary and fallback providers
       let primaryProvider: string
@@ -352,18 +322,9 @@
         temperature: request.temperature || 0.7,
       }
 
-<<<<<<< HEAD
-      // Execute request
-      if (typeof provider.execute !== 'function') {
-        throw new Error(`Provider ${provider.id} does not implement execute()`)
-      }
-      const response = await provider.execute(providerRequest)
-
-=======
       // Execute request using real AI router client
       const response = await this.executeProviderRequest(provider, providerRequest, request.orgId)
       
->>>>>>> 865be24e
       // Calculate actual cost
       const costMeter = await getCostMeter()
       const costUsage = costMeter.recordUsage(
@@ -495,14 +456,8 @@
     })
 
     // Implement alert handling (email, Slack, etc.)
-<<<<<<< HEAD
-      if (this.config.emergencyStopEnabled && alert.type === 'emergency_stop') {
-      // Log minimal information to avoid typing issues with Error object shapes
-      logger.error(`Emergency stop triggered for organization ${alert.orgId}`)
-=======
     if (this.config.emergencyStopEnabled && alert.type === 'emergency_stop') {
       logger.error('Emergency stop triggered for organization', undefined, { orgId: alert.orgId })
->>>>>>> 865be24e
     }
   }
 
@@ -514,11 +469,6 @@
     this.costGuardrails.setCostLimits('default', {
       dailyLimitEUR: 5.0,
       monthlyLimitEUR: 50.0,
-<<<<<<< HEAD
-      perRequestLimitEUR: 5.0,
-      warningThresholds: { daily: 80, monthly: 85 },
-      emergencyStop: { enabled: true, thresholdEUR: 150.0 },
-=======
       perRequestLimitEUR: 1.0,
       warningThresholds: {
         daily: 80,
@@ -528,7 +478,6 @@
         enabled: true,
         thresholdEUR: 47.5, // 95% of 50€
       },
->>>>>>> 865be24e
     })
   }
 
@@ -625,22 +574,12 @@
    * Gets current provider health status
    */
   async getProviderHealth(): Promise<Record<string, any>> {
-<<<<<<< HEAD
-    // Use manager methods to obtain providers and their health status
-    const providers = this.providerManager.getAllProviders()
-    return providers.reduce((acc, provider) => {
-      const health = this.providerManager.getProviderHealth(provider.id)
-      acc[provider.id] = {
-        health: health?.status ?? 'unknown',
-        lastCheck: health?.lastCheck ?? null,
-=======
     const providers = this.providerManager.getEnabledProviders()
     return providers.reduce((acc, provider) => {
       const health = this.providerManager.getProviderHealth(provider.id)
       acc[provider.id] = {
         health: health?.status || 'unknown',
         lastCheck: health?.lastCheck,
->>>>>>> 865be24e
         models: provider.models,
       }
       return acc
