--- conflicted
+++ resolved
@@ -1,10 +1,5 @@
-<<<<<<< HEAD
-import { logger } from '../logging';
-import { prometheus } from '../metrics';
-=======
 import { logger } from '../logging/index';
 import { prometheus } from '../metrics/index';
->>>>>>> 865be24e
 
 export interface CostLimits {
   dailyLimitEUR: number;
