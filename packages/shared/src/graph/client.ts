--- conflicted
+++ resolved
@@ -6,11 +6,7 @@
 import { TokenCredentialAuthenticationProvider } from '@microsoft/microsoft-graph-client/authProviders/azureTokenCredentials'
 // @ts-ignore: external module may be missing in minimal dev environment
 import { ClientSecretCredential } from '@azure/identity'
-<<<<<<< HEAD
-import { tracer as otelTracer, meter as otelMeter } from '../otel/index'
-=======
 import { createTracer } from '../otel/index'
->>>>>>> 865be24e
 import { logger } from '../logging/index'
 import { env } from '../env'
 
