<<<<<<< HEAD
import { db, setOrg } from './connection'
import { organizations, users, companies, contacts, deals, invoices, tasks } from './schema'
import { env } from '@econeura/shared'
=======
// ============================================================================
// ECONEURA DATABASE SEED
// ============================================================================
// This file seeds the database with development data
// Includes sample organizations, users, companies, contacts, products, and invoices
// ============================================================================

import { drizzle } from 'drizzle-orm/postgres-js';
import postgres from 'postgres';
import { 
  organizations, 
  users, 
  companies, 
  contacts, 
  interactions, 
  products, 
  invoices, 
  invoiceItems,
  type NewOrganization,
  type NewUser,
  type NewCompany,
  type NewContact,
  type NewInteraction,
  type NewProduct,
  type NewInvoice,
  type NewInvoiceItem
} from './schema/index.js';
import bcrypt from 'bcryptjs';

// Database connection
const connectionString = process.env.DATABASE_URL || 'postgresql://econeura_user:econeura_password@localhost:5432/econeura_dev';
const client = postgres(connectionString);
const db = drizzle(client);

// ============================================================================
// SEED DATA
// ============================================================================
>>>>>>> 865be24e

async function seed() {
  

  try {
    // ========================================================================
    // 1. ORGANIZATIONS
    // ========================================================================
    
    
    
    const orgData: NewOrganization[] = [
      {
        name: 'ECONEURA Demo',
        slug: 'econeura-demo',
        settings: {
          timezone: 'Europe/Madrid',
          currency: 'EUR',
          language: 'es',
          features: {
            crm: true,
            erp: true,
            ai: true,
            analytics: true
          }
        },
        subscriptionTier: 'enterprise'
      },
      {
        name: 'Tech Startup Inc',
        slug: 'tech-startup',
        settings: {
          timezone: 'America/New_York',
          currency: 'USD',
          language: 'en',
          features: {
            crm: true,
            erp: false,
            ai: true,
            analytics: false
          }
        },
        subscriptionTier: 'pro'
      }
    ];

    const createdOrgs = await db.insert(organizations).values(orgData).returning();
    

<<<<<<< HEAD
    // Seed data for organization 1
    await setOrg(org1.id)

    const [user1, user2] = await db.insert(users).values([
      {
        orgId: org1.id,
        email: 'admin@mediterranean-tech.com',
        name: 'Ana García',
        role: 'admin'
=======
    // ========================================================================
    // 2. USERS
    // ========================================================================
    
    
    
    const userData: NewUser[] = [
      {
        organizationId: createdOrgs[0].id,
        email: 'admin@econeura.com',
        passwordHash: await bcrypt.hash('admin123', 10),
        role: 'owner',
        permissions: ['*'],
        mfaEnabled: true,
        isActive: true
>>>>>>> 865be24e
      },
      {
        organizationId: createdOrgs[0].id,
        email: 'manager@econeura.com',
        passwordHash: await bcrypt.hash('manager123', 10),
        role: 'manager',
        permissions: ['crm:read', 'crm:write', 'erp:read', 'erp:write'],
        mfaEnabled: false,
        isActive: true
      }
    ];

    const createdUsers = await db.insert(users).values(userData).returning();
    

    // ========================================================================
    // 3. COMPANIES
    // ========================================================================
    
    
    
    const companyData: NewCompany[] = [
      {
        organizationId: createdOrgs[0].id,
        name: 'Microsoft Corporation',
        taxId: 'ES12345678A',
        industry: 'Technology',
        size: 'Large',
        address: {
          street: 'Calle de la Tecnología 123',
          city: 'Madrid',
          state: 'Madrid',
          zipCode: '28001',
          country: 'Spain'
<<<<<<< HEAD
        }
      },
      {
        orgId: org1.id,
        name: 'Valencia Software Solutions',
        industry: 'Software Development',
        website: 'https://valencia-software.com',
        phone: '+34 96 987 6543',
        email: 'contact@valencia-software.com',
        address: {
          street: 'Carrer del Mar, 456',
          city: 'Valencia',
          postalCode: '46001',
          country: 'Spain'
        }
      }
    ]).returning()

    const [contact1, contact2] = await db.insert(contacts).values([
      {
        orgId: org1.id,
        companyId: company1.id,
        firstName: 'María',
        lastName: 'López',
        email: 'maria.lopez@barcelona-digital.com',
        phone: '+34 93 123 4568',
        position: 'CEO'
      },
      {
        orgId: org1.id,
        companyId: company2.id,
        firstName: 'Javier',
        lastName: 'Martínez',
        email: 'javier.martinez@valencia-software.com',
        phone: '+34 96 987 6544',
        position: 'CTO'
      }
    ]).returning()

    const [deal1, deal2] = await db.insert(deals).values([
      {
        orgId: org1.id,
        companyId: company1.id,
        contactId: contact1.id,
        title: 'Website Redesign Project',
        description: 'Complete redesign of corporate website with modern UI/UX',
        amount: '25000.00',
        stage: 'negotiation',
        probability: 75,
        expectedCloseDate: new Date('2024-03-15')
      },
      {
        orgId: org1.id,
        companyId: company2.id,
        contactId: contact2.id,
        title: 'CRM Implementation',
        description: 'Custom CRM solution for sales team',
        amount: '15000.00',
        stage: 'prospecting',
        probability: 50,
        expectedCloseDate: new Date('2024-04-30')
      }
    ]).returning()

  const [invoice1, invoice2] = await db.insert(invoices).values([
      {
        orgId: org1.id,
        companyId: company1.id,
        invoiceNumber: 'INV-2024-001',
    amount: '5000.00',
        status: 'sent',
        issueDate: new Date('2024-01-15'),
        dueDate: new Date('2024-02-15'),
        items: [
          {
            description: 'Initial consultation and planning',
            quantity: 1,
            unitPrice: '5000.00',
            total: '5000.00'
          }
        ]
      },
      {
        orgId: org1.id,
        companyId: company2.id,
        invoiceNumber: 'INV-2024-002',
    amount: '3000.00',
        status: 'paid',
        issueDate: new Date('2024-01-20'),
        dueDate: new Date('2024-02-20'),
        paidDate: new Date('2024-02-10'),
        items: [
          {
            description: 'Software license and setup',
            quantity: 1,
            unitPrice: '3000.00',
            total: '3000.00'
          }
        ]
      }
  ]).returning()

    const [task1, task2] = await db.insert(tasks).values([
      {
        orgId: org1.id,
        title: 'Follow up with Barcelona Digital',
        description: 'Call María to discuss project timeline',
        assigneeId: user2.id,
        priority: 'high',
        status: 'todo',
        dueDate: new Date('2024-02-10'),
        tags: ['sales', 'follow-up']
      },
      {
        orgId: org1.id,
        title: 'Prepare proposal for Valencia Software',
        description: 'Create detailed proposal for CRM implementation',
        assigneeId: user2.id,
        priority: 'medium',
        status: 'in_progress',
        dueDate: new Date('2024-02-15'),
        tags: ['proposal', 'crm']
=======
        },
        contactInfo: {
          phone: '+34 91 123 4567',
          email: 'info@microsoft.com',
          website: 'https://microsoft.com'
        },
        tags: ['enterprise', 'technology', 'cloud'],
        isActive: true
>>>>>>> 865be24e
      }
    ];

<<<<<<< HEAD
    console.log('✅ Organization 1 data seeded')

    // Seed data for organization 2
    await setOrg(org2.id)

    const [user3] = await db.insert(users).values([
      {
        orgId: org2.id,
        email: 'admin@costa-brava.com',
        name: 'Elena Costa',
        role: 'admin'
      }
    ]).returning()
=======
    const createdCompanies = await db.insert(companies).values(companyData).returning();
    
>>>>>>> 865be24e

    // ========================================================================
    // 4. CONTACTS
    // ========================================================================
    
    
    
    const contactData: NewContact[] = [
      {
        organizationId: createdOrgs[0].id,
        companyId: createdCompanies[0].id,
        firstName: 'Satya',
        lastName: 'Nadella',
        email: 'satya.nadella@microsoft.com',
        phone: '+34 91 123 4567',
        position: 'CEO',
        isPrimary: true,
        isActive: true
      }
    ];

    const createdContacts = await db.insert(contacts).values(contactData).returning();
    

<<<<<<< HEAD
    const [deal3] = await db.insert(deals).values([
      {
        orgId: org2.id,
        companyId: company3.id,
        contactId: contact3.id,
        title: 'Tourism Platform Development',
        description: 'Custom platform for managing tourism services',
  amount: '35000.00',
        stage: 'qualification',
        probability: 60,
        expectedCloseDate: new Date('2024-05-15')
=======
    // ========================================================================
    // 5. PRODUCTS
    // ========================================================================
    
    
    
    const productData: NewProduct[] = [
      {
        organizationId: createdOrgs[0].id,
        sku: 'ECONEURA-ENT-001',
        name: 'ECONEURA Enterprise License',
        description: 'Complete ERP+CRM solution with AI integration',
        category: 'subscription',
        price: '999.00',
        cost: '200.00',
        stockQuantity: 1000,
        minStockLevel: 10,
        isActive: true
>>>>>>> 865be24e
      }
    ];

    const createdProducts = await db.insert(products).values(productData).returning();
    

    // ========================================================================
    // SEED COMPLETE
    // ========================================================================
    
    
    
    
    

  } catch (error) {
    console.error('❌ Error during seed:', error);
    throw error;
  } finally {
    await client.end();
  }
}

// Run seed if called directly
if (import.meta.url === `file://${process.argv[1]}`) {
  seed().catch((error) => {
    console.error('❌ Seed failed:', error);
    process.exit(1);
  });
}

export { seed };<|MERGE_RESOLUTION|>--- conflicted
+++ resolved
@@ -1,8 +1,3 @@
-<<<<<<< HEAD
-import { db, setOrg } from './connection'
-import { organizations, users, companies, contacts, deals, invoices, tasks } from './schema'
-import { env } from '@econeura/shared'
-=======
 // ============================================================================
 // ECONEURA DATABASE SEED
 // ============================================================================
@@ -40,7 +35,6 @@
 // ============================================================================
 // SEED DATA
 // ============================================================================
->>>>>>> 865be24e
 
 async function seed() {
   
@@ -90,17 +84,6 @@
     const createdOrgs = await db.insert(organizations).values(orgData).returning();
     
 
-<<<<<<< HEAD
-    // Seed data for organization 1
-    await setOrg(org1.id)
-
-    const [user1, user2] = await db.insert(users).values([
-      {
-        orgId: org1.id,
-        email: 'admin@mediterranean-tech.com',
-        name: 'Ana García',
-        role: 'admin'
-=======
     // ========================================================================
     // 2. USERS
     // ========================================================================
@@ -116,7 +99,6 @@
         permissions: ['*'],
         mfaEnabled: true,
         isActive: true
->>>>>>> 865be24e
       },
       {
         organizationId: createdOrgs[0].id,
@@ -151,130 +133,6 @@
           state: 'Madrid',
           zipCode: '28001',
           country: 'Spain'
-<<<<<<< HEAD
-        }
-      },
-      {
-        orgId: org1.id,
-        name: 'Valencia Software Solutions',
-        industry: 'Software Development',
-        website: 'https://valencia-software.com',
-        phone: '+34 96 987 6543',
-        email: 'contact@valencia-software.com',
-        address: {
-          street: 'Carrer del Mar, 456',
-          city: 'Valencia',
-          postalCode: '46001',
-          country: 'Spain'
-        }
-      }
-    ]).returning()
-
-    const [contact1, contact2] = await db.insert(contacts).values([
-      {
-        orgId: org1.id,
-        companyId: company1.id,
-        firstName: 'María',
-        lastName: 'López',
-        email: 'maria.lopez@barcelona-digital.com',
-        phone: '+34 93 123 4568',
-        position: 'CEO'
-      },
-      {
-        orgId: org1.id,
-        companyId: company2.id,
-        firstName: 'Javier',
-        lastName: 'Martínez',
-        email: 'javier.martinez@valencia-software.com',
-        phone: '+34 96 987 6544',
-        position: 'CTO'
-      }
-    ]).returning()
-
-    const [deal1, deal2] = await db.insert(deals).values([
-      {
-        orgId: org1.id,
-        companyId: company1.id,
-        contactId: contact1.id,
-        title: 'Website Redesign Project',
-        description: 'Complete redesign of corporate website with modern UI/UX',
-        amount: '25000.00',
-        stage: 'negotiation',
-        probability: 75,
-        expectedCloseDate: new Date('2024-03-15')
-      },
-      {
-        orgId: org1.id,
-        companyId: company2.id,
-        contactId: contact2.id,
-        title: 'CRM Implementation',
-        description: 'Custom CRM solution for sales team',
-        amount: '15000.00',
-        stage: 'prospecting',
-        probability: 50,
-        expectedCloseDate: new Date('2024-04-30')
-      }
-    ]).returning()
-
-  const [invoice1, invoice2] = await db.insert(invoices).values([
-      {
-        orgId: org1.id,
-        companyId: company1.id,
-        invoiceNumber: 'INV-2024-001',
-    amount: '5000.00',
-        status: 'sent',
-        issueDate: new Date('2024-01-15'),
-        dueDate: new Date('2024-02-15'),
-        items: [
-          {
-            description: 'Initial consultation and planning',
-            quantity: 1,
-            unitPrice: '5000.00',
-            total: '5000.00'
-          }
-        ]
-      },
-      {
-        orgId: org1.id,
-        companyId: company2.id,
-        invoiceNumber: 'INV-2024-002',
-    amount: '3000.00',
-        status: 'paid',
-        issueDate: new Date('2024-01-20'),
-        dueDate: new Date('2024-02-20'),
-        paidDate: new Date('2024-02-10'),
-        items: [
-          {
-            description: 'Software license and setup',
-            quantity: 1,
-            unitPrice: '3000.00',
-            total: '3000.00'
-          }
-        ]
-      }
-  ]).returning()
-
-    const [task1, task2] = await db.insert(tasks).values([
-      {
-        orgId: org1.id,
-        title: 'Follow up with Barcelona Digital',
-        description: 'Call María to discuss project timeline',
-        assigneeId: user2.id,
-        priority: 'high',
-        status: 'todo',
-        dueDate: new Date('2024-02-10'),
-        tags: ['sales', 'follow-up']
-      },
-      {
-        orgId: org1.id,
-        title: 'Prepare proposal for Valencia Software',
-        description: 'Create detailed proposal for CRM implementation',
-        assigneeId: user2.id,
-        priority: 'medium',
-        status: 'in_progress',
-        dueDate: new Date('2024-02-15'),
-        tags: ['proposal', 'crm']
-=======
         },
         contactInfo: {
           phone: '+34 91 123 4567',
@@ -283,28 +141,11 @@
         },
         tags: ['enterprise', 'technology', 'cloud'],
         isActive: true
->>>>>>> 865be24e
-      }
-    ];
-
-<<<<<<< HEAD
-    console.log('✅ Organization 1 data seeded')
-
-    // Seed data for organization 2
-    await setOrg(org2.id)
-
-    const [user3] = await db.insert(users).values([
-      {
-        orgId: org2.id,
-        email: 'admin@costa-brava.com',
-        name: 'Elena Costa',
-        role: 'admin'
-      }
-    ]).returning()
-=======
+      }
+    ];
+
     const createdCompanies = await db.insert(companies).values(companyData).returning();
     
->>>>>>> 865be24e
 
     // ========================================================================
     // 4. CONTACTS
@@ -329,19 +170,6 @@
     const createdContacts = await db.insert(contacts).values(contactData).returning();
     
 
-<<<<<<< HEAD
-    const [deal3] = await db.insert(deals).values([
-      {
-        orgId: org2.id,
-        companyId: company3.id,
-        contactId: contact3.id,
-        title: 'Tourism Platform Development',
-        description: 'Custom platform for managing tourism services',
-  amount: '35000.00',
-        stage: 'qualification',
-        probability: 60,
-        expectedCloseDate: new Date('2024-05-15')
-=======
     // ========================================================================
     // 5. PRODUCTS
     // ========================================================================
@@ -360,7 +188,6 @@
         stockQuantity: 1000,
         minStockLevel: 10,
         isActive: true
->>>>>>> 865be24e
       }
     ];
 
