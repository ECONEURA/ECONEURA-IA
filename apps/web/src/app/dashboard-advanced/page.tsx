--- conflicted
+++ resolved
@@ -88,23 +88,12 @@
 
   const handleExportData = async () => {
     try {
-<<<<<<< HEAD
-      const response = await apiClient('/dashboard/export/org-123', {
-        method: 'POST',
-        body: JSON.stringify({ period: selectedPeriod })
-      });
-
-      // Download the exported data
-      const blob = new Blob([JSON.stringify(response.data, null, 2)], {
-        type: 'application/json'
-=======
       const resp = await fetch('/api/dashboard/export/org-123', { method: 'POST', headers: { 'Content-Type': 'application/json' }, body: JSON.stringify({ period: selectedPeriod }) });
       
       // Download the exported data
       const dataExport = await resp.json();
       const blob = new Blob([JSON.stringify(dataExport, null, 2)], { 
         type: 'application/json' 
->>>>>>> 865be24e
       });
       const url = window.URL.createObjectURL(blob);
       const a = document.createElement('a');
