--- conflicted
+++ resolved
@@ -178,11 +178,7 @@
   selectService(serviceIds: string[], clientIp?: string): ServiceEndpoint | null {
     const availableServices = serviceIds
       .map(id => this.services.get(id))
-<<<<<<< HEAD
-      .filter((service): service is ServiceEndpoint => !!service && service.isActive && service.health === 'healthy');
-=======
       .filter((service): service is ServiceEndpoint => service !== undefined && service.isActive && service.health === 'healthy');
->>>>>>> 865be24e
 
     if (availableServices.length === 0) {
       return null;
