--- conflicted
+++ resolved
@@ -128,17 +128,10 @@
 
     // Show error message
     const message = errorData?.detail || errorData?.title || error.message || 'API Error'
-<<<<<<< HEAD
-
-  if (typeof status === 'number' && status >= 500) {
-      toast.error(`Server Error: ${message}`)
-  } else if (typeof status === 'number' && status >= 400) {
-=======
     
     if (status && status >= 500) {
       toast.error(`Server Error: ${message}`)
     } else if (status && status >= 400) {
->>>>>>> 865be24e
       toast.error(message)
     } else {
       toast.error('Network Error')
@@ -316,11 +309,4 @@
 }
 
 // Export singleton instance
-<<<<<<< HEAD
-export const apiClient = new ApiClient()
-
-// Export types
-// Types are already declared above; consumers can import from this module directly
-=======
-export const apiClient = new ApiClient()
->>>>>>> 865be24e
+export const apiClient = new ApiClient()