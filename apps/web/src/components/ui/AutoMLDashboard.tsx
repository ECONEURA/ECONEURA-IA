'use client';

import React, { useState, useEffect } from 'react';
import { Card, CardContent, CardDescription, CardHeader, CardTitle } from '@/components/ui/card';
import { Button } from '@/components/ui/button';
import { Input } from '@/components/ui/input';
import { Label } from '@/components/ui/label';
import { Select, SelectContent, SelectItem, SelectTrigger, SelectValue } from '@/components/ui/select';
import { Badge } from '@/components/ui/badge';
import { Progress } from '@/components/ui/progress';
import { Brain, Zap, TrendingUp, BarChart3, Clock, Target } from 'lucide-react';
<<<<<<< HEAD
import { useApiClient } from '@/hooks/useApi';
=======
import { apiClient } from '@/lib/api-client';
>>>>>>> 865be24e

interface Model {
  id: string;
  algorithm: string;
  accuracy: number;
  status: 'training' | 'ready' | 'error';
  createdAt: string;
  lastUsed?: string;
}

interface TrainingConfig {
  algorithm: 'linear' | 'random_forest' | 'neural_network' | 'xgboost';
  targetColumn: string;
  features: string[];
  testSize: number;
}

export default function AutoMLDashboard() {
  const [models, setModels] = useState<Model[]>([]);
  const [isTraining, setIsTraining] = useState(false);
  const [trainingProgress, setTrainingProgress] = useState(0);
  const [config, setConfig] = useState<TrainingConfig>({
    algorithm: 'random_forest',
    targetColumn: '',
    features: [],
    testSize: 0.2
  });
  // const api = apiClient

  useEffect(() => {
    loadModels();
  }, []);

  const loadModels = async () => {
    try {
      // Simular carga de modelos
      const mockModels: Model[] = [
        {
          id: 'model_1',
          algorithm: 'random_forest',
          accuracy: 0.89,
          status: 'ready',
          createdAt: '2024-01-15T10:30:00Z',
          lastUsed: '2024-01-20T14:22:00Z'
        },
        {
          id: 'model_2',
          algorithm: 'neural_network',
          accuracy: 0.92,
          status: 'ready',
          createdAt: '2024-01-18T09:15:00Z'
        }
      ];
      setModels(mockModels);
    } catch (error) {
      console.error('Error loading models:', error);
    }
  };

  const startTraining = async () => {
    setIsTraining(true);
    setTrainingProgress(0);

    // Simular progreso de entrenamiento
    const interval = setInterval(() => {
      setTrainingProgress(prev => {
        if (prev >= 100) {
          clearInterval(interval);
          setIsTraining(false);
          loadModels(); // Recargar modelos
          return 100;
        }
        return prev + 10;
      });
    }, 500);

    try {
      // Aquí iría la llamada real a la API
      // await apiCall('POST', `/ai/automl/train/${orgId}`, { config, dataset });
    } catch (error) {
      console.error('Error training model:', error);
      setIsTraining(false);
    }
  };

  const getStatusColor = (status: string) => {
    switch (status) {
      case 'ready': return 'bg-green-100 text-green-800';
      case 'training': return 'bg-blue-100 text-blue-800';
      case 'error': return 'bg-red-100 text-red-800';
      default: return 'bg-gray-100 text-gray-800';
    }
  };

  const getAlgorithmIcon = (algorithm: string) => {
    switch (algorithm) {
      case 'neural_network': return <Brain className="h-4 w-4" />;
      case 'random_forest': return <BarChart3 className="h-4 w-4" />;
      case 'linear': return <TrendingUp className="h-4 w-4" />;
      case 'xgboost': return <Zap className="h-4 w-4" />;
      default: return <Target className="h-4 w-4" />;
    }
  };

  return (
    <div className="space-y-6">
      <div className="flex items-center justify-between">
        <div>
          <h1 className="text-3xl font-bold">AutoML Dashboard</h1>
          <p className="text-muted-foreground">
            Train and manage machine learning models automatically
          </p>
        </div>
        <Button onClick={loadModels} variant="outline">
          <Zap className="h-4 w-4 mr-2" />
          Refresh
        </Button>
      </div>

      {/* Training Section */}
      <Card>
        <CardHeader>
          <CardTitle className="flex items-center gap-2">
            <Brain className="h-5 w-5" />
            Train New Model
          </CardTitle>
          <CardDescription>
            Configure and train a new machine learning model
          </CardDescription>
        </CardHeader>
        <CardContent className="space-y-4">
          <div className="grid grid-cols-1 md:grid-cols-2 gap-4">
            <div className="space-y-2">
              <Label htmlFor="algorithm">Algorithm</Label>
              <Select
                value={config.algorithm}
                onValueChange={(value: any) => setConfig(prev => ({ ...prev, algorithm: value }))}
              >
                <SelectTrigger>
                  <SelectValue />
                </SelectTrigger>
                <SelectContent>
                  <SelectItem value="linear">Linear Regression</SelectItem>
                  <SelectItem value="random_forest">Random Forest</SelectItem>
                  <SelectItem value="neural_network">Neural Network</SelectItem>
                  <SelectItem value="xgboost">XGBoost</SelectItem>
                </SelectContent>
              </Select>
            </div>

            <div className="space-y-2">
              <Label htmlFor="testSize">Test Size</Label>
              <Select
                value={config.testSize.toString()}
                onValueChange={(value: string) => setConfig(prev => ({ ...prev, testSize: parseFloat(value) }))}
              >
                <SelectTrigger>
                  <SelectValue />
                </SelectTrigger>
                <SelectContent>
                  <SelectItem value="0.1">10%</SelectItem>
                  <SelectItem value="0.2">20%</SelectItem>
                  <SelectItem value="0.3">30%</SelectItem>
                </SelectContent>
              </Select>
            </div>
          </div>

          <div className="space-y-2">
            <Label htmlFor="targetColumn">Target Column</Label>
            <Input
              id="targetColumn"
              placeholder="Enter target column name"
              value={config.targetColumn}
              onChange={(e: React.ChangeEvent<HTMLInputElement>) => setConfig(prev => ({ ...prev, targetColumn: e.target.value }))}
            />
          </div>

          <div className="space-y-2">
            <Label htmlFor="features">Features (comma-separated)</Label>
            <Input
              id="features"
              placeholder="feature1, feature2, feature3"
              value={config.features.join(', ')}
              onChange={(e: React.ChangeEvent<HTMLInputElement>) => setConfig(prev => ({
                ...prev,
                features: e.target.value.split(',').map((f: string) => f.trim()).filter((f: string) => f)
              }))}
            />
          </div>

          {isTraining && (
            <div className="space-y-2">
              <div className="flex justify-between text-sm">
                <span>Training Progress</span>
                <span>{trainingProgress}%</span>
              </div>
              <Progress value={trainingProgress} className="w-full" />
            </div>
          )}

          <Button
            onClick={startTraining}
            disabled={isTraining || !config.targetColumn || config.features.length === 0}
            className="w-full"
          >
            {isTraining ? (
              <>
                <Clock className="h-4 w-4 mr-2 animate-spin" />
                Training...
              </>
            ) : (
              <>
                <Brain className="h-4 w-4 mr-2" />
                Start Training
              </>
            )}
          </Button>
        </CardContent>
      </Card>

      {/* Models List */}
      <Card>
        <CardHeader>
          <CardTitle className="flex items-center gap-2">
            <BarChart3 className="h-5 w-5" />
            Trained Models
          </CardTitle>
          <CardDescription>
            View and manage your trained models
          </CardDescription>
        </CardHeader>
        <CardContent>
          <div className="space-y-4">
            {models.length === 0 ? (
              <div className="text-center py-8 text-muted-foreground">
                <Brain className="h-12 w-12 mx-auto mb-4 opacity-50" />
                <p>No models trained yet</p>
                <p className="text-sm">Start by training your first model above</p>
              </div>
            ) : (
              models.map((model) => (
                <div
                  key={model.id}
                  className="flex items-center justify-between p-4 border rounded-lg hover:bg-muted/50 transition-colors"
                >
                  <div className="flex items-center gap-4">
                    <div className="flex items-center gap-2">
                      {getAlgorithmIcon(model.algorithm)}
                      <div>
                        <p className="font-medium capitalize">
                          {model.algorithm.replace('_', ' ')}
                        </p>
                        <p className="text-sm text-muted-foreground">
                          ID: {model.id}
                        </p>
                      </div>
                    </div>
                  </div>

                  <div className="flex items-center gap-4">
                    <div className="text-right">
                      <p className="font-medium">{(model.accuracy * 100).toFixed(1)}%</p>
                      <p className="text-sm text-muted-foreground">Accuracy</p>
                    </div>

                    <Badge className={getStatusColor(model.status)}>
                      {model.status}
                    </Badge>

                    <div className="text-right">
                      <p className="text-sm text-muted-foreground">
                        Created: {new Date(model.createdAt).toLocaleDateString()}
                      </p>
                      {model.lastUsed && (
                        <p className="text-sm text-muted-foreground">
                          Used: {new Date(model.lastUsed).toLocaleDateString()}
                        </p>
                      )}
                    </div>

                    <Button variant="outline" size="sm">
                      Use Model
                    </Button>
                  </div>
                </div>
              ))
            )}
          </div>
        </CardContent>
      </Card>

      {/* Statistics */}
      <div className="grid grid-cols-1 md:grid-cols-3 gap-4">
        <Card>
          <CardContent className="p-6">
            <div className="flex items-center gap-2">
              <Brain className="h-5 w-5 text-blue-600" />
              <div>
                <p className="text-2xl font-bold">{models.length}</p>
                <p className="text-sm text-muted-foreground">Total Models</p>
              </div>
            </div>
          </CardContent>
        </Card>

        <Card>
          <CardContent className="p-6">
            <div className="flex items-center gap-2">
              <Target className="h-5 w-5 text-green-600" />
              <div>
                <p className="text-2xl font-bold">
                  {models.length > 0
                    ? (models.reduce((acc, m) => acc + m.accuracy, 0) / models.length * 100).toFixed(1)
                    : '0'
                  }%
                </p>
                <p className="text-sm text-muted-foreground">Avg Accuracy</p>
              </div>
            </div>
          </CardContent>
        </Card>

        <Card>
          <CardContent className="p-6">
            <div className="flex items-center gap-2">
              <Zap className="h-5 w-5 text-orange-600" />
              <div>
                <p className="text-2xl font-bold">
                  {models.filter(m => m.status === 'ready').length}
                </p>
                <p className="text-sm text-muted-foreground">Ready Models</p>
              </div>
            </div>
          </CardContent>
        </Card>
      </div>
    </div>
  );
}<|MERGE_RESOLUTION|>--- conflicted
+++ resolved
@@ -9,11 +9,7 @@
 import { Badge } from '@/components/ui/badge';
 import { Progress } from '@/components/ui/progress';
 import { Brain, Zap, TrendingUp, BarChart3, Clock, Target } from 'lucide-react';
-<<<<<<< HEAD
-import { useApiClient } from '@/hooks/useApi';
-=======
 import { apiClient } from '@/lib/api-client';
->>>>>>> 865be24e
 
 interface Model {
   id: string;
