'use client';

import { useState, useEffect, useRef } from 'react';
<<<<<<< HEAD
import { useApiClient } from '@/hooks/useApi';
import {
  Search,
  Filter,
  X,
  ChevronDown,
  Package,
=======
import { apiClient } from '@/lib/api-client';
import { 
  Search, 
  Filter, 
  X, 
  ChevronDown, 
  Package, 
>>>>>>> 865be24e
  Building2,
  Tag,
  DollarSign,
  AlertTriangle,
  CheckCircle,
  Clock
} from 'lucide-react';

interface SearchFilters {
  category?: string;
  supplier_id?: string;
  min_price?: number;
  max_price?: number;
  stock_status?: 'in_stock' | 'low_stock' | 'out_of_stock';
  type?: 'all' | 'products' | 'suppliers';
}

interface SearchSuggestion {
  products: string[];
  suppliers: string[];
  categories: string[];
  skus: string[];
}

interface SearchResult {
  products: any[];
  suppliers: any[];
  total_products: number;
  total_suppliers: number;
  search_metadata: {
    query: string;
    filters_applied: Record<string, any>;
    execution_time: number;
  };
}

interface AdvancedSearchProps {
  onSearch: (results: SearchResult) => void;
  onFiltersChange: (filters: SearchFilters) => void;
  placeholder?: string;
  className?: string;
}

export default function AdvancedSearch({
  onSearch,
  onFiltersChange,
  placeholder = "Buscar productos y proveedores...",
  className = ""
}: AdvancedSearchProps) {
  const api = apiClient;
  const [query, setQuery] = useState('');
  const [filters, setFilters] = useState<SearchFilters>({
    type: 'all'
  });
  const [suggestions, setSuggestions] = useState<SearchSuggestion>({
    products: [],
    suppliers: [],
    categories: [],
    skus: []
  });
  const [showFilters, setShowFilters] = useState(false);
  const [showSuggestions, setShowSuggestions] = useState(false);
  const [loading, setLoading] = useState(false);
  const [availableFilters, setAvailableFilters] = useState<any>(null);
  const searchRef = useRef<HTMLDivElement>(null);
  const inputRef = useRef<HTMLInputElement>(null);

  // Load available filters on mount
  useEffect(() => {
    loadAvailableFilters();
  }, []);

  // Handle click outside to close suggestions
  useEffect(() => {
    const handleClickOutside = (event: MouseEvent) => {
      if (searchRef.current && !searchRef.current.contains(event.target as Node)) {
        setShowSuggestions(false);
      }
    };

    document.addEventListener('mousedown', handleClickOutside);
    return () => document.removeEventListener('mousedown', handleClickOutside);
  }, []);

  // Load suggestions when query changes
  useEffect(() => {
    if (query.length >= 2) {
      loadSuggestions();
    } else {
      setSuggestions({
        products: [],
        suppliers: [],
        categories: [],
        skus: []
      });
      setShowSuggestions(false);
    }
  }, [query]);

  const loadAvailableFilters = async () => {
    try {
      const data = await api.request({ url: '/search/filters', method: 'GET' });
      setAvailableFilters(data.data ?? data);
    } catch (error) {
      console.error('Error loading filters:', error);
    }
  };

  const loadSuggestions = async () => {
    try {
      const dataS = await api.request({ url: `/search/suggestions?q=${encodeURIComponent(query)}&type=${filters.type || 'all'}`, method: 'GET' });
      setSuggestions(dataS.data ?? dataS);
      setShowSuggestions(true);
    } catch (error) {
      console.error('Error loading suggestions:', error);
    }
  };

  const performSearch = async () => {
    if (!query.trim()) return;

    try {
      setLoading(true);
      const params = new URLSearchParams({
        q: query,
        type: filters.type || 'all',
        ...(filters.category && { category: filters.category }),
        ...(filters.supplier_id && { supplier_id: filters.supplier_id }),
        ...(filters.min_price && { min_price: filters.min_price.toString() }),
        ...(filters.max_price && { max_price: filters.max_price.toString() }),
        ...(filters.stock_status && { stock_status: filters.stock_status })
      });

      const dataR = await api.request({ url: `/search/inventory?${params.toString()}`, method: 'GET' });
      onSearch(dataR.data ?? dataR);
      setShowSuggestions(false);
    } catch (error) {
      console.error('Error performing search:', error);
    } finally {
      setLoading(false);
    }
  };

  const handleFilterChange = (key: keyof SearchFilters, value: any) => {
    // Enforce allowed union for 'type'
    const normalized = key === 'type'
      ? (['all', 'products', 'suppliers'].includes(value) ? value as 'all' | 'products' | 'suppliers' : 'all')
      : value;
    const newFilters: SearchFilters = { ...filters, [key]: normalized };
    setFilters(newFilters);
    onFiltersChange(newFilters);
  };

  const clearFilters = () => {
    const newFilters: SearchFilters = { type: 'all' };
    setFilters(newFilters);
    onFiltersChange(newFilters);
  };

  const handleSuggestionClick = (suggestion: string, type: string) => {
    setQuery(suggestion);
    setShowSuggestions(false);
    inputRef.current?.focus();
  };

  const handleKeyPress = (e: React.KeyboardEvent) => {
    if (e.key === 'Enter') {
      performSearch();
    }
  };

  const getStockStatusIcon = (status: string) => {
    switch (status) {
      case 'in_stock':
        return <CheckCircle className="w-4 h-4 text-green-500" />;
      case 'low_stock':
        return <AlertTriangle className="w-4 h-4 text-orange-500" />;
      case 'out_of_stock':
        return <X className="w-4 h-4 text-red-500" />;
      default:
        return <Clock className="w-4 h-4 text-gray-500" />;
    }
  };

  const getStockStatusLabel = (status: string) => {
    switch (status) {
      case 'in_stock':
        return 'En Stock';
      case 'low_stock':
        return 'Stock Bajo';
      case 'out_of_stock':
        return 'Sin Stock';
      default:
        return 'Desconocido';
    }
  };

  const activeFiltersCount = Object.keys(filters).filter(key =>
    key !== 'type' && filters[key as keyof SearchFilters]
  ).length;

  return (
    <div className={`relative ${className}`} ref={searchRef}>
      {/* Search Input */}
      <div className="relative">
        <Search className="absolute left-3 top-1/2 transform -translate-y-1/2 text-sand-400 w-5 h-5" />
        <input
          ref={inputRef}
          type="text"
          value={query}
          onChange={(e) => setQuery(e.target.value)}
          onKeyPress={handleKeyPress}
          placeholder={placeholder}
          className="w-full pl-10 pr-20 py-3 border border-sand-300 rounded-lg focus:ring-2 focus:ring-mediterranean-500 focus:border-transparent"
        />
        <div className="absolute right-2 top-1/2 transform -translate-y-1/2 flex items-center gap-2">
          {activeFiltersCount > 0 && (
            <span className="px-2 py-1 bg-mediterranean-100 text-mediterranean-700 text-xs rounded-full">
              {activeFiltersCount}
            </span>
          )}
          <button
            onClick={() => setShowFilters(!showFilters)}
            className={`p-1 rounded ${showFilters ? 'bg-mediterranean-100 text-mediterranean-600' : 'text-sand-400 hover:text-sand-600'}`}
          >
            <Filter className="w-4 h-4" />
          </button>
          <button
            onClick={performSearch}
            disabled={loading || !query.trim()}
            className="px-3 py-1 bg-mediterranean-600 text-white rounded text-sm hover:bg-mediterranean-700 disabled:opacity-50 disabled:cursor-not-allowed"
          >
            {loading ? '...' : 'Buscar'}
          </button>
        </div>
      </div>

      {/* Filters Panel */}
      {showFilters && (
        <div className="absolute top-full left-0 right-0 mt-2 bg-white border border-sand-200 rounded-lg shadow-lg p-4 z-50">
          <div className="grid grid-cols-1 md:grid-cols-2 lg:grid-cols-3 gap-4">
            {/* Search Type */}
            <div>
              <label className="block text-sm font-medium text-sand-700 mb-2">
                Tipo de búsqueda
              </label>
              <select
                value={filters.type || 'all'}
                onChange={(e) => handleFilterChange('type', e.target.value)}
                className="w-full px-3 py-2 border border-sand-300 rounded-lg focus:ring-2 focus:ring-mediterranean-500 focus:border-transparent"
              >
                <option value="all">Todos</option>
                <option value="products">Productos</option>
                <option value="suppliers">Proveedores</option>
              </select>
            </div>

            {/* Category Filter */}
            {availableFilters?.categories && (
              <div>
                <label className="block text-sm font-medium text-sand-700 mb-2">
                  Categoría
                </label>
                <select
                  value={filters.category || ''}
                  onChange={(e) => handleFilterChange('category', e.target.value || undefined)}
                  className="w-full px-3 py-2 border border-sand-300 rounded-lg focus:ring-2 focus:ring-mediterranean-500 focus:border-transparent"
                >
                  <option value="">Todas las categorías</option>
                  {availableFilters.categories.map((cat: any) => (
                    <option key={cat.value} value={cat.value}>
                      {cat.label} ({cat.count})
                    </option>
                  ))}
                </select>
              </div>
            )}

            {/* Supplier Filter */}
            {availableFilters?.suppliers && (
              <div>
                <label className="block text-sm font-medium text-sand-700 mb-2">
                  Proveedor
                </label>
                <select
                  value={filters.supplier_id || ''}
                  onChange={(e) => handleFilterChange('supplier_id', e.target.value || undefined)}
                  className="w-full px-3 py-2 border border-sand-300 rounded-lg focus:ring-2 focus:ring-mediterranean-500 focus:border-transparent"
                >
                  <option value="">Todos los proveedores</option>
                  {availableFilters.suppliers.map((supplier: any) => (
                    <option key={supplier.value} value={supplier.value}>
                      {supplier.label} ({supplier.count})
                    </option>
                  ))}
                </select>
              </div>
            )}

            {/* Price Range */}
            <div>
              <label className="block text-sm font-medium text-sand-700 mb-2">
                Rango de precio
              </label>
              <div className="flex gap-2">
                <input
                  type="number"
                  placeholder="Min"
                  value={filters.min_price || ''}
                  onChange={(e) => handleFilterChange('min_price', e.target.value ? parseFloat(e.target.value) : undefined)}
                  className="flex-1 px-3 py-2 border border-sand-300 rounded-lg focus:ring-2 focus:ring-mediterranean-500 focus:border-transparent"
                />
                <span className="flex items-center text-sand-500">-</span>
                <input
                  type="number"
                  placeholder="Max"
                  value={filters.max_price || ''}
                  onChange={(e) => handleFilterChange('max_price', e.target.value ? parseFloat(e.target.value) : undefined)}
                  className="flex-1 px-3 py-2 border border-sand-300 rounded-lg focus:ring-2 focus:ring-mediterranean-500 focus:border-transparent"
                />
              </div>
            </div>

            {/* Stock Status */}
            <div>
              <label className="block text-sm font-medium text-sand-700 mb-2">
                Estado de stock
              </label>
              <select
                value={filters.stock_status || ''}
                onChange={(e) => handleFilterChange('stock_status', e.target.value || undefined)}
                className="w-full px-3 py-2 border border-sand-300 rounded-lg focus:ring-2 focus:ring-mediterranean-500 focus:border-transparent"
              >
                <option value="">Todos</option>
                <option value="in_stock">En Stock</option>
                <option value="low_stock">Stock Bajo</option>
                <option value="out_of_stock">Sin Stock</option>
              </select>
            </div>
          </div>

          {/* Filter Actions */}
          <div className="flex items-center justify-between mt-4 pt-4 border-t border-sand-200">
            <button
              onClick={clearFilters}
              className="text-sand-600 hover:text-sand-800 text-sm"
            >
              Limpiar filtros
            </button>
            <button
              onClick={() => setShowFilters(false)}
              className="px-4 py-2 bg-mediterranean-600 text-white rounded-lg hover:bg-mediterranean-700"
            >
              Aplicar
            </button>
          </div>
        </div>
      )}

      {/* Suggestions Dropdown */}
      {showSuggestions && (suggestions.products.length > 0 || suggestions.suppliers.length > 0 || suggestions.categories.length > 0) && (
        <div className="absolute top-full left-0 right-0 mt-2 bg-white border border-sand-200 rounded-lg shadow-lg z-50 max-h-96 overflow-y-auto">
          {/* Products */}
          {suggestions.products.length > 0 && (
            <div className="p-3 border-b border-sand-100">
              <div className="flex items-center gap-2 mb-2">
                <Package className="w-4 h-4 text-mediterranean-500" />
                <span className="text-sm font-medium text-sand-700">Productos</span>
              </div>
              <div className="space-y-1">
                {suggestions.products.slice(0, 5).map((product, index) => (
                  <button
                    key={index}
                    onClick={() => handleSuggestionClick(product, 'product')}
                    className="w-full text-left px-2 py-1 rounded hover:bg-sand-50 text-sm text-sand-700"
                  >
                    {product}
                  </button>
                ))}
              </div>
            </div>
          )}

          {/* Suppliers */}
          {suggestions.suppliers.length > 0 && (
            <div className="p-3 border-b border-sand-100">
              <div className="flex items-center gap-2 mb-2">
                <Building2 className="w-4 h-4 text-blue-500" />
                <span className="text-sm font-medium text-sand-700">Proveedores</span>
              </div>
              <div className="space-y-1">
                {suggestions.suppliers.slice(0, 5).map((supplier, index) => (
                  <button
                    key={index}
                    onClick={() => handleSuggestionClick(supplier, 'supplier')}
                    className="w-full text-left px-2 py-1 rounded hover:bg-sand-50 text-sm text-sand-700"
                  >
                    {supplier}
                  </button>
                ))}
              </div>
            </div>
          )}

          {/* Categories */}
          {suggestions.categories.length > 0 && (
            <div className="p-3">
              <div className="flex items-center gap-2 mb-2">
                <Tag className="w-4 h-4 text-green-500" />
                <span className="text-sm font-medium text-sand-700">Categorías</span>
              </div>
              <div className="space-y-1">
                {suggestions.categories.slice(0, 3).map((category, index) => (
                  <button
                    key={index}
                    onClick={() => handleSuggestionClick(category, 'category')}
                    className="w-full text-left px-2 py-1 rounded hover:bg-sand-50 text-sm text-sand-700"
                  >
                    {category}
                  </button>
                ))}
              </div>
            </div>
          )}
        </div>
      )}
    </div>
  );
}
<|MERGE_RESOLUTION|>--- conflicted
+++ resolved
@@ -1,15 +1,6 @@
 'use client';
 
 import { useState, useEffect, useRef } from 'react';
-<<<<<<< HEAD
-import { useApiClient } from '@/hooks/useApi';
-import {
-  Search,
-  Filter,
-  X,
-  ChevronDown,
-  Package,
-=======
 import { apiClient } from '@/lib/api-client';
 import { 
   Search, 
@@ -17,7 +8,6 @@
   X, 
   ChevronDown, 
   Package, 
->>>>>>> 865be24e
   Building2,
   Tag,
   DollarSign,
