import { useApiQuery, useApiMutation } from './useApi'
<<<<<<< HEAD
import type { Company, Contact, Deal } from '@econeura/shared'
=======
import { Company, Contact, Deal } from '@econeura/shared/schemas'
>>>>>>> 865be24e

// ============ COMPANIES ============

export function useCompanies(params?: {
  page?: number
  limit?: number
  search?: string
  status?: string
}) {
  const queryString = new URLSearchParams(
    Object.entries(params || {})
      .filter(([_, v]) => v !== undefined)
      .map(([k, v]) => [k, String(v)])
  ).toString()

  return useApiQuery<{
    data: Company[]
    pagination: {
      page: number
      limit: number
      total: number
      totalPages: number
    }
  }>(`companies-${queryString || 'all'}`, `/v1/crm/companies${queryString ? `?${queryString}` : ''}`)
}

export function useCompany(id: string) {
  return useApiQuery<Company>(
    ['company', id],
    `/v1/crm/companies/${id}`,
    { enabled: !!id }
  )
}

export function useCreateCompany() {
  return useApiMutation<Company, Partial<Company>>(
    '/v1/crm/companies',
    {
      method: 'POST',
      invalidateKeys: ['companies'],
      onSuccess: () => {
        console.log('Company created successfully')
      }
    }
  )
}

export function useUpdateCompany() {
  return useApiMutation<Company, { id: string } & Partial<Company>>(
    (variables) => `/v1/crm/companies/${variables.id}`,
    {
      method: 'PUT',
      invalidateKeys: ['companies', 'company'],
    }
  )
}

export function useDeleteCompany() {
  return useApiMutation<void, { id: string }>(
    (variables) => `/v1/crm/companies/${variables.id}`,
    {
      method: 'DELETE',
      invalidateKeys: ['companies'],
    }
  )
}

// ============ CONTACTS ============

export function useContacts(params?: {
  page?: number
  limit?: number
  search?: string
  companyId?: string
  status?: string
}) {
  const queryString = new URLSearchParams(
    Object.entries(params || {})
      .filter(([_, v]) => v !== undefined)
      .map(([k, v]) => [k, String(v)])
  ).toString()

  return useApiQuery<{
    data: Contact[]
    pagination: {
      page: number
      limit: number
      total: number
      totalPages: number
    }
  }>(`contacts-${queryString || 'all'}`, `/v1/crm/contacts${queryString ? `?${queryString}` : ''}`)
}

export function useContact(id: string) {
  return useApiQuery<Contact>(
    ['contact', id],
    `/v1/crm/contacts/${id}`,
    { enabled: !!id }
  )
}

export function useCreateContact() {
  return useApiMutation<Contact, Partial<Contact>>(
    '/v1/crm/contacts',
    {
      method: 'POST',
      invalidateKeys: ['contacts', 'companies'],
    }
  )
}

export function useUpdateContact() {
  return useApiMutation<Contact, { id: string } & Partial<Contact>>(
    (variables) => `/v1/crm/contacts/${variables.id}`,
    {
      method: 'PUT',
      invalidateKeys: ['contacts', 'contact'],
    }
  )
}

export function useDeleteContact() {
  return useApiMutation<void, { id: string }>(
    (variables) => `/v1/crm/contacts/${variables.id}`,
    {
      method: 'DELETE',
      invalidateKeys: ['contacts', 'companies'],
    }
  )
}

// ============ DEALS ============

export function useDeals(params?: {
  page?: number
  limit?: number
  search?: string
  stage?: string
  status?: string
  assignedUserId?: string
  companyId?: string
  minValue?: number
  maxValue?: number
}) {
  const queryString = new URLSearchParams(
    Object.entries(params || {})
      .filter(([_, v]) => v !== undefined)
      .map(([k, v]) => [k, String(v)])
  ).toString()

  return useApiQuery<{
    data: Deal[]
    metrics: Array<{
      stage: string
      _sum: { value: number | null }
      _count: { id: number }
    }>
    pagination: {
      page: number
      limit: number
      total: number
      totalPages: number
    }
  }>(`deals-${queryString || 'all'}`, `/v1/crm/deals${queryString ? `?${queryString}` : ''}`)
}

export function useDeal(id: string) {
  return useApiQuery<Deal>(
    ['deal', id],
    `/v1/crm/deals/${id}`,
    { enabled: !!id }
  )
}

export function useCreateDeal() {
  return useApiMutation<Deal, Partial<Deal>>(
    '/v1/crm/deals',
    {
      method: 'POST',
      invalidateKeys: ['deals', 'companies', 'contacts'],
    }
  )
}

export function useUpdateDeal() {
  return useApiMutation<Deal, { id: string } & Partial<Deal>>(
    (variables) => `/v1/crm/deals/${variables.id}`,
    {
      method: 'PUT',
      invalidateKeys: ['deals', 'deal'],
    }
  )
}

export function useDeleteDeal() {
  return useApiMutation<void, { id: string }>(
    (variables) => `/v1/crm/deals/${variables.id}`,
    {
      method: 'DELETE',
      invalidateKeys: ['deals', 'companies', 'contacts'],
    }
  )
}<|MERGE_RESOLUTION|>--- conflicted
+++ resolved
@@ -1,9 +1,5 @@
 import { useApiQuery, useApiMutation } from './useApi'
-<<<<<<< HEAD
-import type { Company, Contact, Deal } from '@econeura/shared'
-=======
 import { Company, Contact, Deal } from '@econeura/shared/schemas'
->>>>>>> 865be24e
 
 // ============ COMPANIES ============
 
