/** @type {import('next').NextConfig} */
const nextConfig = {
<<<<<<< HEAD
  eslint: {
    ignoreDuringBuilds: true,
  },
=======
  // Performance optimizations
  swcMinify: true,
  compress: true,
  poweredByHeader: false,
  
  // Image optimization
  images: {
    formats: ['image/webp', 'image/avif'],
    minimumCacheTTL: 60,
  },
  
  // Bundle optimization
  experimental: {
    optimizeCss: true,
    optimizePackageImports: ['@econeura/shared', '@econeura/sdk'],
  },
  
  // Security headers
  async headers() {
    return [
      {
        source: '/(.*)',
        headers: [
          {
            key: 'X-Frame-Options',
            value: 'DENY',
          },
          {
            key: 'X-Content-Type-Options',
            value: 'nosniff',
          },
          {
            key: 'Referrer-Policy',
            value: 'strict-origin-when-cross-origin',
          },
        ],
      },
    ];
  },
  
  // API rewrites
>>>>>>> 865be24e
  async rewrites() {
    if (process.env.NODE_ENV === "development") {
      return [
        { source: "/v1/:path*", destination: "http://localhost:4000/v1/:path*" },
      ];
    }
    return [];
  },
};
module.exports = nextConfig;<|MERGE_RESOLUTION|>--- conflicted
+++ resolved
@@ -1,10 +1,5 @@
 /** @type {import('next').NextConfig} */
 const nextConfig = {
-<<<<<<< HEAD
-  eslint: {
-    ignoreDuringBuilds: true,
-  },
-=======
   // Performance optimizations
   swcMinify: true,
   compress: true,
@@ -46,7 +41,6 @@
   },
   
   // API rewrites
->>>>>>> 865be24e
   async rewrites() {
     if (process.env.NODE_ENV === "development") {
       return [
