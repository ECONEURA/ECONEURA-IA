--- conflicted
+++ resolved
@@ -38,13 +38,8 @@
 ];
 
 async function seedPermissions() {
-<<<<<<< HEAD
-  console.log('🔑 Seeding permissions...');
-
-=======
-  
-  
->>>>>>> 865be24e
+  
+  
   const permissions = [];
   for (const perm of PERMISSIONS) {
     for (const action of perm.actions) {
@@ -63,24 +58,14 @@
       permissions.push(permission);
     }
   }
-<<<<<<< HEAD
-
-  console.log(`✅ Created ${permissions.length} permissions`);
-=======
-  
-  
->>>>>>> 865be24e
+  
+  
   return permissions;
 }
 
 async function seedSystemRoles(permissions: any[]) {
-<<<<<<< HEAD
-  console.log('👤 Seeding system roles...');
-
-=======
-  
-  
->>>>>>> 865be24e
+  
+  
   const roles = [
     {
       name: 'Admin',
@@ -200,13 +185,8 @@
 }
 
 async function seedOrganizations(roles: any[]) {
-<<<<<<< HEAD
-  console.log('🏢 Seeding organizations...');
-
-=======
-  
-  
->>>>>>> 865be24e
+  
+  
   const organizations = [
     {
       slug: 'ecoretail',
@@ -253,13 +233,8 @@
 }
 
 async function seedUsers(organizations: any[], roles: any[]) {
-<<<<<<< HEAD
-  console.log('👥 Seeding users...');
-
-=======
-  
-  
->>>>>>> 865be24e
+  
+  
   const defaultPassword = await bcrypt.hash('Password123!', 10);
   const adminRole = roles.find(r => r.slug === 'admin');
   const salesRole = roles.find(r => r.slug === 'sales');
@@ -396,13 +371,8 @@
 }
 
 async function seedBusinessData(organizations: any[]) {
-<<<<<<< HEAD
-  console.log('📊 Seeding business data...');
-
-=======
-  
-  
->>>>>>> 865be24e
+  
+  
   for (const org of organizations) {
     // Seed Companies
     const companies = [];
@@ -645,24 +615,14 @@
         });
       }
     }
-<<<<<<< HEAD
-
-    console.log(`✅ Created business data for ${org.name}`);
-=======
-    
-    
->>>>>>> 865be24e
+    
+    
   }
 }
 
 async function main() {
-<<<<<<< HEAD
-  console.log('🌱 Starting seed process...');
-
-=======
-  
-  
->>>>>>> 865be24e
+  
+  
   try {
     // Clear existing data in correct order
     
@@ -696,27 +656,15 @@
     const organizations = await seedOrganizations(roles);
     const users = await seedUsers(organizations, roles);
     await seedBusinessData(organizations);
-<<<<<<< HEAD
-
-    console.log('✅ Seed completed successfully!');
-    console.log('\n📝 Test credentials:');
-    console.log('  Admin: admin@ecoretail.med / Password123!');
-    console.log('  Sales: sales@ecoretail.med / Password123!');
-    console.log('  Ops: ops@ecoretail.med / Password123!');
-    console.log('  CFO: cfo@ecoretail.med / Password123!');
-    console.log('  Viewer: viewer@ecoretail.med / Password123!');
-
-=======
-    
-    
-    
-    
-    
-    
-    
-    
-    
->>>>>>> 865be24e
+    
+    
+    
+    
+    
+    
+    
+    
+    
   } catch (error) {
     console.error('❌ Seed failed:', error);
     throw error;
