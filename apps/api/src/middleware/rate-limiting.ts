<<<<<<< HEAD
import { Request, Response, NextFunction } from 'express';
import { rateLimiter } from '../lib/rate-limiting.js';
import { logger } from '../lib/logger.js';

// composite key rate limiting: org:agent and ip

export interface RateLimitRequest extends Request {
  organizationId?: string;
  requestId?: string;
}

export function rateLimitMiddleware(req: RateLimitRequest, res: Response, next: NextFunction): void {
  // Disable rate limiting in tests or when explicitly disabled
  if (process.env.NODE_ENV === 'test' || process.env.RATE_LIMIT_DISABLED === 'true') {
    return next();
  }
  // Bypass for health/metrics endpoints
  if (req.path === '/health' || req.path.startsWith('/v1/health') || req.path.startsWith('/metrics')) {
    return next();
  }
  // Extract organization ID from headers or query params
  const organizationId = req.headers['x-organization-id'] as string ||
                        req.query.organizationId as string ||
                        'default-org';

  // Use existing request ID or generate one
  const requestId = req.requestId || `req_${Date.now()}_${Math.random().toString(36).substr(2, 9)}`;

  // Ensure there is a config for this org (auto-provision ephemeral state if missing)
  if (!rateLimiter.hasOrganization(organizationId)) {
    rateLimiter.addOrganization(organizationId, {});
  }
  // Check rate limit
  const result = rateLimiter.isAllowed(organizationId, requestId);

  // Add rate limit headers
  const cfg = rateLimiter.getEffectiveConfig(organizationId);
  res.set({
    'X-RateLimit-Limit': String(cfg.maxRequests),
    'X-RateLimit-Remaining': result.remaining.toString(),
    'X-RateLimit-Reset': new Date(result.resetTime).toISOString(),
    'X-RateLimit-Strategy': cfg.strategy
  });

  if (result.retryAfter) {
    res.set('Retry-After', result.retryAfter.toString());
  }
=======
// ============================================================================
// RATE LIMITING MIDDLEWARE - EXPRESS INTEGRATION
// ============================================================================
>>>>>>> 865be24e

import { Request, Response, NextFunction } from 'express';
import { 
  RateLimiter, 
  createRateLimitMiddleware, 
  MemoryRateLimitStore 
} from '@econeura/shared/rate-limiting';
import { structuredLogger } from '../lib/structured-logger.js';

// ============================================================================
// RATE LIMITER INSTANCES
// ============================================================================

const globalStore = new MemoryRateLimitStore();

export const globalRateLimiter = new RateLimiter({
  windowMs: 15 * 60 * 1000, // 15 minutes
  maxRequests: 1000,
  message: 'Global rate limit exceeded',
  standardHeaders: true,
  onLimitReached: (request, result) => {
    structuredLogger.warn('Global rate limit exceeded', {
      ip: request.ip,
      userId: request.userId,
      rule: result.rule,
      totalHits: result.totalHits
    });
  }
}, globalStore);

export const apiKeyRateLimiter = new RateLimiter({
  windowMs: 15 * 60 * 1000,
  maxRequests: 5000,
  message: 'API key rate limit exceeded'
}, globalStore);

export const userRateLimiter = new RateLimiter({
  windowMs: 15 * 60 * 1000,
  maxRequests: 2000,
  message: 'User rate limit exceeded'
}, globalStore);

// ============================================================================
// RATE LIMITING RULES
// ============================================================================

globalRateLimiter.addRule({
  id: 'auth-login',
  name: 'Authentication Login',
  windowMs: 15 * 60 * 1000,
  maxRequests: 5,
  keyType: 'ip',
  message: 'Too many login attempts'
});

globalRateLimiter.addRule({
  id: 'ai-chat',
  name: 'AI Chat',
  windowMs: 60 * 1000,
  maxRequests: 10,
  keyType: 'user',
  message: 'AI chat rate limit exceeded'
});

// ============================================================================
// MIDDLEWARE FUNCTIONS
// ============================================================================

export const globalRateLimit = createRateLimitMiddleware(globalRateLimiter);
export const apiKeyRateLimit = createRateLimitMiddleware(apiKeyRateLimiter);
export const userRateLimit = createRateLimitMiddleware(userRateLimiter);

export function pathBasedRateLimit(req: Request, res: Response, next: NextFunction) {
  const path = req.path;
  let ruleId: string | undefined;

  if (path.startsWith('/auth/login')) {
    ruleId = 'auth-login';
  } else if (path.startsWith('/ai/chat')) {
    ruleId = 'ai-chat';
  }

  const middleware = createRateLimitMiddleware(globalRateLimiter, ruleId);
  return middleware(req, res, next);
}

<<<<<<< HEAD
export function rateLimitByEndpoint(req: RateLimitRequest, res: Response, next: NextFunction): void {
  const organizationId = req.organizationId || 'default-org';
  const endpoint = req.path;
  const method = req.method;

  // Create endpoint-specific organization ID
  const endpointOrgId = `${organizationId}:${method}:${endpoint}`;

  // Apply stricter limits for specific endpoints (auto-provision once)
  const endpointConfig = {
    windowMs: 60000,
    maxRequests: 50,
    strategy: 'sliding-window' as const
  };
  if (!rateLimiter.hasOrganization(endpointOrgId)) {
    rateLimiter.addOrganization(endpointOrgId, endpointConfig);
  }

  // Check if this endpoint has a specific rate limit
  const result = rateLimiter.isAllowed(endpointOrgId, req.requestId || 'unknown');

  if (!result.allowed) {
    logger.warn('Endpoint rate limit exceeded', {
      organizationId,
      endpoint,
      method,
      requestId: req.requestId,
      remaining: result.remaining
    });

    res.status(429).json({
      error: 'Endpoint rate limit exceeded',
      message: `Too many requests to ${method} ${endpoint}`,
      retryAfter: result.retryAfter,
      resetTime: new Date(result.resetTime).toISOString(),
      requestId: req.requestId
    });
    return;
=======
export function authBasedRateLimit(req: Request, res: Response, next: NextFunction) {
  const request = req as any;
  
  if (request.headers['x-api-key']) {
    return apiKeyRateLimit(req, res, next);
  }
  
  if (request.user?.id) {
    return userRateLimit(req, res, next);
>>>>>>> 865be24e
  }
  
  return globalRateLimit(req, res, next);
}

<<<<<<< HEAD
export function rateLimitByUser(req: RateLimitRequest, res: Response, next: NextFunction): void {
  const userId = req.headers['x-user-id'] as string ||
                 req.query.userId as string ||
                 req.ip; // Fallback to IP

  const organizationId = req.organizationId || 'default-org';
  const userOrgId = `${organizationId}:user:${userId}`;

  // Apply user-specific rate limits (auto-provision once)
  const userConfig = {
    windowMs: 60000,
    maxRequests: 30,
    strategy: 'token-bucket' as const,
    burstSize: 5,
    refillRate: 1
  };
  if (!rateLimiter.hasOrganization(userOrgId)) {
    rateLimiter.addOrganization(userOrgId, userConfig);
  }

  const result = rateLimiter.isAllowed(userOrgId, req.requestId || 'unknown');

  if (!result.allowed) {
    logger.warn('User rate limit exceeded', {
      organizationId,
      userId,
      requestId: req.requestId,
      remaining: result.remaining
    });
=======
// ============================================================================
// ADMIN ENDPOINTS
// ============================================================================
>>>>>>> 865be24e

export async function getRateLimitStatus(req: Request, res: Response) {
  try {
    const { key } = req.query;
    
    if (!key || typeof key !== 'string') {
      return res.status(400).json({ error: 'Key parameter is required' });
    }

<<<<<<< HEAD
// Middleware for API key rate limiting
export function rateLimitByApiKey(req: RateLimitRequest, res: Response, next: NextFunction): void {
  const apiKey = req.headers.authorization?.replace('Bearer ', '') ||
                 req.headers['x-api-key'] as string;
=======
    const limitInfo = await globalRateLimiter.getLimitInfo(key);
    const stats = globalRateLimiter.getStats();
>>>>>>> 865be24e

    res.json({ key, limitInfo, stats, timestamp: new Date().toISOString() });
  } catch (error) {
    res.status(500).json({ error: 'Failed to get rate limit status' });
  }
}

<<<<<<< HEAD
  const organizationId = req.organizationId || 'default-org';
  const apiKeyOrgId = `${organizationId}:apikey:${apiKey}`;

  // Apply API key specific rate limits (auto-provision once)
  const apiKeyConfig = {
    windowMs: 60000,
    maxRequests: 200,
    strategy: 'sliding-window' as const
  };
  if (!rateLimiter.hasOrganization(apiKeyOrgId)) {
    rateLimiter.addOrganization(apiKeyOrgId, apiKeyConfig);
  }

  const result = rateLimiter.isAllowed(apiKeyOrgId, req.requestId || 'unknown');

  if (!result.allowed) {
    logger.warn('API key rate limit exceeded', {
      organizationId,
      apiKey: apiKey.substring(0, 8) + '...', // Log partial key for security
      requestId: req.requestId,
      remaining: result.remaining
    });

    res.status(429).json({
      error: 'API key rate limit exceeded',
      message: 'Too many requests with this API key',
      retryAfter: result.retryAfter,
      resetTime: new Date(result.resetTime).toISOString(),
      requestId: req.requestId
    });
    return;
=======
export async function resetRateLimit(req: Request, res: Response) {
  try {
    const { key } = req.body;
    
    if (!key || typeof key !== 'string') {
      return res.status(400).json({ error: 'Key parameter is required' });
    }

    await globalRateLimiter.resetLimit(key);
    res.json({ message: 'Rate limit reset successfully', key });
  } catch (error) {
    res.status(500).json({ error: 'Failed to reset rate limit' });
>>>>>>> 865be24e
  }
}

export function getClientIP(req: Request): string {
  return (
    (req.headers['x-forwarded-for'] as string)?.split(',')[0] ||
    (req.headers['x-real-ip'] as string) ||
    req.connection.remoteAddress ||
    'unknown'
  );
}

export default {
  globalRateLimit,
  apiKeyRateLimit,
  userRateLimit,
  pathBasedRateLimit,
  authBasedRateLimit,
  getRateLimitStatus,
  resetRateLimit,
  getClientIP
};<|MERGE_RESOLUTION|>--- conflicted
+++ resolved
@@ -1,56 +1,6 @@
-<<<<<<< HEAD
-import { Request, Response, NextFunction } from 'express';
-import { rateLimiter } from '../lib/rate-limiting.js';
-import { logger } from '../lib/logger.js';
-
-// composite key rate limiting: org:agent and ip
-
-export interface RateLimitRequest extends Request {
-  organizationId?: string;
-  requestId?: string;
-}
-
-export function rateLimitMiddleware(req: RateLimitRequest, res: Response, next: NextFunction): void {
-  // Disable rate limiting in tests or when explicitly disabled
-  if (process.env.NODE_ENV === 'test' || process.env.RATE_LIMIT_DISABLED === 'true') {
-    return next();
-  }
-  // Bypass for health/metrics endpoints
-  if (req.path === '/health' || req.path.startsWith('/v1/health') || req.path.startsWith('/metrics')) {
-    return next();
-  }
-  // Extract organization ID from headers or query params
-  const organizationId = req.headers['x-organization-id'] as string ||
-                        req.query.organizationId as string ||
-                        'default-org';
-
-  // Use existing request ID or generate one
-  const requestId = req.requestId || `req_${Date.now()}_${Math.random().toString(36).substr(2, 9)}`;
-
-  // Ensure there is a config for this org (auto-provision ephemeral state if missing)
-  if (!rateLimiter.hasOrganization(organizationId)) {
-    rateLimiter.addOrganization(organizationId, {});
-  }
-  // Check rate limit
-  const result = rateLimiter.isAllowed(organizationId, requestId);
-
-  // Add rate limit headers
-  const cfg = rateLimiter.getEffectiveConfig(organizationId);
-  res.set({
-    'X-RateLimit-Limit': String(cfg.maxRequests),
-    'X-RateLimit-Remaining': result.remaining.toString(),
-    'X-RateLimit-Reset': new Date(result.resetTime).toISOString(),
-    'X-RateLimit-Strategy': cfg.strategy
-  });
-
-  if (result.retryAfter) {
-    res.set('Retry-After', result.retryAfter.toString());
-  }
-=======
 // ============================================================================
 // RATE LIMITING MIDDLEWARE - EXPRESS INTEGRATION
 // ============================================================================
->>>>>>> 865be24e
 
 import { Request, Response, NextFunction } from 'express';
 import { 
@@ -137,46 +87,6 @@
   return middleware(req, res, next);
 }
 
-<<<<<<< HEAD
-export function rateLimitByEndpoint(req: RateLimitRequest, res: Response, next: NextFunction): void {
-  const organizationId = req.organizationId || 'default-org';
-  const endpoint = req.path;
-  const method = req.method;
-
-  // Create endpoint-specific organization ID
-  const endpointOrgId = `${organizationId}:${method}:${endpoint}`;
-
-  // Apply stricter limits for specific endpoints (auto-provision once)
-  const endpointConfig = {
-    windowMs: 60000,
-    maxRequests: 50,
-    strategy: 'sliding-window' as const
-  };
-  if (!rateLimiter.hasOrganization(endpointOrgId)) {
-    rateLimiter.addOrganization(endpointOrgId, endpointConfig);
-  }
-
-  // Check if this endpoint has a specific rate limit
-  const result = rateLimiter.isAllowed(endpointOrgId, req.requestId || 'unknown');
-
-  if (!result.allowed) {
-    logger.warn('Endpoint rate limit exceeded', {
-      organizationId,
-      endpoint,
-      method,
-      requestId: req.requestId,
-      remaining: result.remaining
-    });
-
-    res.status(429).json({
-      error: 'Endpoint rate limit exceeded',
-      message: `Too many requests to ${method} ${endpoint}`,
-      retryAfter: result.retryAfter,
-      resetTime: new Date(result.resetTime).toISOString(),
-      requestId: req.requestId
-    });
-    return;
-=======
 export function authBasedRateLimit(req: Request, res: Response, next: NextFunction) {
   const request = req as any;
   
@@ -186,47 +96,14 @@
   
   if (request.user?.id) {
     return userRateLimit(req, res, next);
->>>>>>> 865be24e
   }
   
   return globalRateLimit(req, res, next);
 }
 
-<<<<<<< HEAD
-export function rateLimitByUser(req: RateLimitRequest, res: Response, next: NextFunction): void {
-  const userId = req.headers['x-user-id'] as string ||
-                 req.query.userId as string ||
-                 req.ip; // Fallback to IP
-
-  const organizationId = req.organizationId || 'default-org';
-  const userOrgId = `${organizationId}:user:${userId}`;
-
-  // Apply user-specific rate limits (auto-provision once)
-  const userConfig = {
-    windowMs: 60000,
-    maxRequests: 30,
-    strategy: 'token-bucket' as const,
-    burstSize: 5,
-    refillRate: 1
-  };
-  if (!rateLimiter.hasOrganization(userOrgId)) {
-    rateLimiter.addOrganization(userOrgId, userConfig);
-  }
-
-  const result = rateLimiter.isAllowed(userOrgId, req.requestId || 'unknown');
-
-  if (!result.allowed) {
-    logger.warn('User rate limit exceeded', {
-      organizationId,
-      userId,
-      requestId: req.requestId,
-      remaining: result.remaining
-    });
-=======
 // ============================================================================
 // ADMIN ENDPOINTS
 // ============================================================================
->>>>>>> 865be24e
 
 export async function getRateLimitStatus(req: Request, res: Response) {
   try {
@@ -236,15 +113,8 @@
       return res.status(400).json({ error: 'Key parameter is required' });
     }
 
-<<<<<<< HEAD
-// Middleware for API key rate limiting
-export function rateLimitByApiKey(req: RateLimitRequest, res: Response, next: NextFunction): void {
-  const apiKey = req.headers.authorization?.replace('Bearer ', '') ||
-                 req.headers['x-api-key'] as string;
-=======
     const limitInfo = await globalRateLimiter.getLimitInfo(key);
     const stats = globalRateLimiter.getStats();
->>>>>>> 865be24e
 
     res.json({ key, limitInfo, stats, timestamp: new Date().toISOString() });
   } catch (error) {
@@ -252,39 +122,6 @@
   }
 }
 
-<<<<<<< HEAD
-  const organizationId = req.organizationId || 'default-org';
-  const apiKeyOrgId = `${organizationId}:apikey:${apiKey}`;
-
-  // Apply API key specific rate limits (auto-provision once)
-  const apiKeyConfig = {
-    windowMs: 60000,
-    maxRequests: 200,
-    strategy: 'sliding-window' as const
-  };
-  if (!rateLimiter.hasOrganization(apiKeyOrgId)) {
-    rateLimiter.addOrganization(apiKeyOrgId, apiKeyConfig);
-  }
-
-  const result = rateLimiter.isAllowed(apiKeyOrgId, req.requestId || 'unknown');
-
-  if (!result.allowed) {
-    logger.warn('API key rate limit exceeded', {
-      organizationId,
-      apiKey: apiKey.substring(0, 8) + '...', // Log partial key for security
-      requestId: req.requestId,
-      remaining: result.remaining
-    });
-
-    res.status(429).json({
-      error: 'API key rate limit exceeded',
-      message: 'Too many requests with this API key',
-      retryAfter: result.retryAfter,
-      resetTime: new Date(result.resetTime).toISOString(),
-      requestId: req.requestId
-    });
-    return;
-=======
 export async function resetRateLimit(req: Request, res: Response) {
   try {
     const { key } = req.body;
@@ -297,7 +134,6 @@
     res.json({ message: 'Rate limit reset successfully', key });
   } catch (error) {
     res.status(500).json({ error: 'Failed to reset rate limit' });
->>>>>>> 865be24e
   }
 }
 
