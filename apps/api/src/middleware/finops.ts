<<<<<<< HEAD
import crypto from 'node:crypto';
import type { Request, Response, NextFunction } from 'express';
import { estimateCostEUR } from '../finops/estimator';

// Middleware mínimo de FinOps: añade headers requeridos por V3 en todas las rutas /v1
export function finopsHeaders(defaultEstCost?: number, defaultBudgetPct?: number) {
  return (req: Request, res: Response, next: NextFunction) => {
  const cid = (req.headers['x-correlation-id'] as string) || (res.getHeader('X-Correlation-Id') as string) || crypto.randomUUID();
  if (!res.getHeader('X-Correlation-Id')) res.setHeader('X-Correlation-Id', cid);
    const agent_key = (req.params?.agent_key as string) || 'unknown';
    const est = typeof defaultEstCost === 'number' ? defaultEstCost : estimateCostEUR({ agent_key });
  if (!res.getHeader('X-Est-Cost-EUR')) res.setHeader('X-Est-Cost-EUR', est.toFixed(4));
    const budgetPct = typeof defaultBudgetPct === 'number' ? defaultBudgetPct : 0;
  if (!res.getHeader('X-Budget-Pct')) res.setHeader('X-Budget-Pct', String(budgetPct));
    res.setHeader('X-Route', req.originalUrl);
    const start = Date.now();
    res.on('finish', () => {
      try { res.setHeader('X-Latency-ms', String(Date.now() - start)); } catch {}
    });
    next();
  };
=======
import { Request, Response, NextFunction } from 'express';

export function finops(req: Request, res: Response, next: NextFunction) {
  const t = process.hrtime.bigint();
  const cid = String(req.headers["x-correlation-id"] ?? Math.random().toString(36).slice(2, 10));
  
  res.setHeader("X-Correlation-Id", cid);
  
  const orig = res.writeHead;
  res.writeHead = function(statusCode: number, ...args: any[]) {
    const ms = Number((process.hrtime.bigint() - t) / 1000000n);
    res.setHeader("X-Latency-ms", String(ms));
    res.setHeader("X-Est-Cost-EUR", "0.0000");
    res.setHeader("X-Budget-Pct", "0");
    res.setHeader("X-Route", req.path);
    return orig.call(this, statusCode, ...args);
  };
  
  next();
>>>>>>> 865be24e
}<|MERGE_RESOLUTION|>--- conflicted
+++ resolved
@@ -1,26 +1,3 @@
-<<<<<<< HEAD
-import crypto from 'node:crypto';
-import type { Request, Response, NextFunction } from 'express';
-import { estimateCostEUR } from '../finops/estimator';
-
-// Middleware mínimo de FinOps: añade headers requeridos por V3 en todas las rutas /v1
-export function finopsHeaders(defaultEstCost?: number, defaultBudgetPct?: number) {
-  return (req: Request, res: Response, next: NextFunction) => {
-  const cid = (req.headers['x-correlation-id'] as string) || (res.getHeader('X-Correlation-Id') as string) || crypto.randomUUID();
-  if (!res.getHeader('X-Correlation-Id')) res.setHeader('X-Correlation-Id', cid);
-    const agent_key = (req.params?.agent_key as string) || 'unknown';
-    const est = typeof defaultEstCost === 'number' ? defaultEstCost : estimateCostEUR({ agent_key });
-  if (!res.getHeader('X-Est-Cost-EUR')) res.setHeader('X-Est-Cost-EUR', est.toFixed(4));
-    const budgetPct = typeof defaultBudgetPct === 'number' ? defaultBudgetPct : 0;
-  if (!res.getHeader('X-Budget-Pct')) res.setHeader('X-Budget-Pct', String(budgetPct));
-    res.setHeader('X-Route', req.originalUrl);
-    const start = Date.now();
-    res.on('finish', () => {
-      try { res.setHeader('X-Latency-ms', String(Date.now() - start)); } catch {}
-    });
-    next();
-  };
-=======
 import { Request, Response, NextFunction } from 'express';
 
 export function finops(req: Request, res: Response, next: NextFunction) {
@@ -40,5 +17,4 @@
   };
   
   next();
->>>>>>> 865be24e
 }